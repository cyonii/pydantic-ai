from __future__ import annotations as _annotations

import base64
from abc import ABC, abstractmethod
from collections.abc import Sequence
from dataclasses import dataclass, field, replace
from datetime import datetime
from mimetypes import guess_type
from typing import TYPE_CHECKING, Annotated, Any, Literal, Union, cast, overload

import pydantic
import pydantic_core
from opentelemetry._events import Event  # pyright: ignore[reportPrivateImportUsage]
from typing_extensions import TypeAlias, deprecated

from . import _otel_messages, _utils
from ._utils import (
    generate_tool_call_id as _generate_tool_call_id,
    now_utc as _now_utc,
)
from .exceptions import UnexpectedModelBehavior
from .usage import RequestUsage

if TYPE_CHECKING:
    from .models.instrumented import InstrumentationSettings


AudioMediaType: TypeAlias = Literal['audio/wav', 'audio/mpeg', 'audio/ogg', 'audio/flac', 'audio/aiff', 'audio/aac']
ImageMediaType: TypeAlias = Literal['image/jpeg', 'image/png', 'image/gif', 'image/webp']
DocumentMediaType: TypeAlias = Literal[
    'application/pdf',
    'text/plain',
    'text/csv',
    'application/vnd.openxmlformats-officedocument.wordprocessingml.document',
    'application/vnd.openxmlformats-officedocument.spreadsheetml.sheet',
    'text/html',
    'text/markdown',
    'application/vnd.ms-excel',
]
VideoMediaType: TypeAlias = Literal[
    'video/x-matroska',
    'video/quicktime',
    'video/mp4',
    'video/webm',
    'video/x-flv',
    'video/mpeg',
    'video/x-ms-wmv',
    'video/3gpp',
]

AudioFormat: TypeAlias = Literal['wav', 'mp3', 'oga', 'flac', 'aiff', 'aac']
ImageFormat: TypeAlias = Literal['jpeg', 'png', 'gif', 'webp']
DocumentFormat: TypeAlias = Literal['csv', 'doc', 'docx', 'html', 'md', 'pdf', 'txt', 'xls', 'xlsx']
VideoFormat: TypeAlias = Literal['mkv', 'mov', 'mp4', 'webm', 'flv', 'mpeg', 'mpg', 'wmv', 'three_gp']


@dataclass(repr=False)
class SystemPromptPart:
    """A system prompt, generally written by the application developer.

    This gives the model context and guidance on how to respond.
    """

    content: str
    """The content of the prompt."""

    timestamp: datetime = field(default_factory=_now_utc)
    """The timestamp of the prompt."""

    dynamic_ref: str | None = None
    """The ref of the dynamic system prompt function that generated this part.

    Only set if system prompt is dynamic, see [`system_prompt`][pydantic_ai.Agent.system_prompt] for more information.
    """

    part_kind: Literal['system-prompt'] = 'system-prompt'
    """Part type identifier, this is available on all parts as a discriminator."""

    def otel_event(self, settings: InstrumentationSettings) -> Event:
        return Event(
            'gen_ai.system.message',
            body={'role': 'system', **({'content': self.content} if settings.include_content else {})},
        )

    def otel_message_parts(self, settings: InstrumentationSettings) -> list[_otel_messages.MessagePart]:
        return [_otel_messages.TextPart(type='text', **{'content': self.content} if settings.include_content else {})]

    __repr__ = _utils.dataclasses_no_defaults_repr


@dataclass(init=False, repr=False)
class FileUrl(ABC):
    """Abstract base class for any URL-based file."""

    url: str
    """The URL of the file."""

    force_download: bool = False
    """If the model supports it:

    * If True, the file is downloaded and the data is sent to the model as bytes.
    * If False, the URL is sent directly to the model and no download is performed.
    """

    vendor_metadata: dict[str, Any] | None = None
    """Vendor-specific metadata for the file.

    Supported by:
    - `GoogleModel`: `VideoUrl.vendor_metadata` is used as `video_metadata`: https://ai.google.dev/gemini-api/docs/video-understanding#customize-video-processing
    """

    _media_type: str | None = field(init=False, repr=False, compare=False)

    def __init__(
        self,
        url: str,
        force_download: bool = False,
        vendor_metadata: dict[str, Any] | None = None,
        media_type: str | None = None,
    ) -> None:
        self.url = url
        self.vendor_metadata = vendor_metadata
        self.force_download = force_download
        self._media_type = media_type

    @property
    def media_type(self) -> str:
        """Return the media type of the file, based on the URL or the provided `media_type`."""
        return self._media_type or self._infer_media_type()

    @abstractmethod
    def _infer_media_type(self) -> str:
        """Infer the media type of the file based on the URL."""
        raise NotImplementedError

    @property
    @abstractmethod
    def format(self) -> str:
        """The file format."""
        raise NotImplementedError

    __repr__ = _utils.dataclasses_no_defaults_repr


@dataclass(init=False, repr=False)
class VideoUrl(FileUrl):
    """A URL to a video."""

    url: str
    """The URL of the video."""

    kind: Literal['video-url'] = 'video-url'
    """Type identifier, this is available on all parts as a discriminator."""

    def __init__(
        self,
        url: str,
        force_download: bool = False,
        vendor_metadata: dict[str, Any] | None = None,
        media_type: str | None = None,
        kind: Literal['video-url'] = 'video-url',
    ) -> None:
        super().__init__(url=url, force_download=force_download, vendor_metadata=vendor_metadata, media_type=media_type)
        self.kind = kind

    def _infer_media_type(self) -> VideoMediaType:
        """Return the media type of the video, based on the url."""
        if self.url.endswith('.mkv'):
            return 'video/x-matroska'
        elif self.url.endswith('.mov'):
            return 'video/quicktime'
        elif self.url.endswith('.mp4'):
            return 'video/mp4'
        elif self.url.endswith('.webm'):
            return 'video/webm'
        elif self.url.endswith('.flv'):
            return 'video/x-flv'
        elif self.url.endswith(('.mpeg', '.mpg')):
            return 'video/mpeg'
        elif self.url.endswith('.wmv'):
            return 'video/x-ms-wmv'
        elif self.url.endswith('.three_gp'):
            return 'video/3gpp'
        # Assume that YouTube videos are mp4 because there would be no extension
        # to infer from. This should not be a problem, as Gemini disregards media
        # type for YouTube URLs.
        elif self.is_youtube:
            return 'video/mp4'
        else:
            raise ValueError(
                f'Could not infer media type from video URL: {self.url}. Explicitly provide a `media_type` instead.'
            )

    @property
    def is_youtube(self) -> bool:
        """True if the URL has a YouTube domain."""
        return self.url.startswith(('https://youtu.be/', 'https://youtube.com/', 'https://www.youtube.com/'))

    @property
    def format(self) -> VideoFormat:
        """The file format of the video.

        The choice of supported formats were based on the Bedrock Converse API. Other APIs don't require to use a format.
        """
        return _video_format_lookup[self.media_type]


@dataclass(init=False, repr=False)
class AudioUrl(FileUrl):
    """A URL to an audio file."""

    url: str
    """The URL of the audio file."""

    kind: Literal['audio-url'] = 'audio-url'
    """Type identifier, this is available on all parts as a discriminator."""

    def __init__(
        self,
        url: str,
        force_download: bool = False,
        vendor_metadata: dict[str, Any] | None = None,
        media_type: str | None = None,
        kind: Literal['audio-url'] = 'audio-url',
    ) -> None:
        super().__init__(url=url, force_download=force_download, vendor_metadata=vendor_metadata, media_type=media_type)
        self.kind = kind

    def _infer_media_type(self) -> AudioMediaType:
        """Return the media type of the audio file, based on the url.

        References:
        - Gemini: https://ai.google.dev/gemini-api/docs/audio#supported-formats
        """
        if self.url.endswith('.mp3'):
            return 'audio/mpeg'
        if self.url.endswith('.wav'):
            return 'audio/wav'
        if self.url.endswith('.flac'):
            return 'audio/flac'
        if self.url.endswith('.oga'):
            return 'audio/ogg'
        if self.url.endswith('.aiff'):
            return 'audio/aiff'
        if self.url.endswith('.aac'):
            return 'audio/aac'

        raise ValueError(
            f'Could not infer media type from audio URL: {self.url}. Explicitly provide a `media_type` instead.'
        )

    @property
    def format(self) -> AudioFormat:
        """The file format of the audio file."""
        return _audio_format_lookup[self.media_type]


@dataclass(init=False, repr=False)
class ImageUrl(FileUrl):
    """A URL to an image."""

    url: str
    """The URL of the image."""

    kind: Literal['image-url'] = 'image-url'
    """Type identifier, this is available on all parts as a discriminator."""

    def __init__(
        self,
        url: str,
        force_download: bool = False,
        vendor_metadata: dict[str, Any] | None = None,
        media_type: str | None = None,
        kind: Literal['image-url'] = 'image-url',
    ) -> None:
        super().__init__(url=url, force_download=force_download, vendor_metadata=vendor_metadata, media_type=media_type)
        self.kind = kind

    def _infer_media_type(self) -> ImageMediaType:
        """Return the media type of the image, based on the url."""
        if self.url.endswith(('.jpg', '.jpeg')):
            return 'image/jpeg'
        elif self.url.endswith('.png'):
            return 'image/png'
        elif self.url.endswith('.gif'):
            return 'image/gif'
        elif self.url.endswith('.webp'):
            return 'image/webp'
        else:
            raise ValueError(
                f'Could not infer media type from image URL: {self.url}. Explicitly provide a `media_type` instead.'
            )

    @property
    def format(self) -> ImageFormat:
        """The file format of the image.

        The choice of supported formats were based on the Bedrock Converse API. Other APIs don't require to use a format.
        """
        return _image_format_lookup[self.media_type]


@dataclass(init=False, repr=False)
class DocumentUrl(FileUrl):
    """The URL of the document."""

    url: str
    """The URL of the document."""

    kind: Literal['document-url'] = 'document-url'
    """Type identifier, this is available on all parts as a discriminator."""

    def __init__(
        self,
        url: str,
        force_download: bool = False,
        vendor_metadata: dict[str, Any] | None = None,
        media_type: str | None = None,
        kind: Literal['document-url'] = 'document-url',
    ) -> None:
        super().__init__(url=url, force_download=force_download, vendor_metadata=vendor_metadata, media_type=media_type)
        self.kind = kind

    def _infer_media_type(self) -> str:
        """Return the media type of the document, based on the url."""
        # Common document types are hardcoded here as mime-type support for these
        # extensions varies across operating systems.
        if self.url.endswith(('.md', '.mdx', '.markdown')):
            return 'text/markdown'
        elif self.url.endswith('.asciidoc'):
            return 'text/x-asciidoc'
        elif self.url.endswith('.txt'):
            return 'text/plain'
        elif self.url.endswith('.pdf'):
            return 'application/pdf'
        elif self.url.endswith('.rtf'):
            return 'application/rtf'
        elif self.url.endswith('.docx'):
            return 'application/vnd.openxmlformats-officedocument.wordprocessingml.document'
        elif self.url.endswith('.xlsx'):
            return 'application/vnd.openxmlformats-officedocument.spreadsheetml.sheet'

        type_, _ = guess_type(self.url)
        if type_ is None:
            raise ValueError(
                f'Could not infer media type from document URL: {self.url}. Explicitly provide a `media_type` instead.'
            )
        return type_

    @property
    def format(self) -> DocumentFormat:
        """The file format of the document.

        The choice of supported formats were based on the Bedrock Converse API. Other APIs don't require to use a format.
        """
        media_type = self.media_type
        try:
            return _document_format_lookup[media_type]
        except KeyError as e:
            raise ValueError(f'Unknown document media type: {media_type}') from e


@dataclass(repr=False)
class BinaryContent:
    """Binary content, e.g. an audio or image file."""

    data: bytes
    """The binary data."""

    media_type: AudioMediaType | ImageMediaType | DocumentMediaType | str
    """The media type of the binary data."""

    identifier: str | None = None
    """Identifier for the binary content, such as a URL or unique ID.

    This identifier can be provided to the model in a message to allow it to refer to this file in a tool call argument, and the tool can look up the file in question by iterating over the message history and finding the matching `BinaryContent`.

    This identifier is only automatically passed to the model when the `BinaryContent` is returned by a tool. If you're passing the `BinaryContent` as a user message, it's up to you to include a separate text part with the identifier, e.g. "This is file <identifier>:" preceding the `BinaryContent`.
    """

    vendor_metadata: dict[str, Any] | None = None
    """Vendor-specific metadata for the file.

    Supported by:
    - `GoogleModel`: `BinaryContent.vendor_metadata` is used as `video_metadata`: https://ai.google.dev/gemini-api/docs/video-understanding#customize-video-processing
    """

    kind: Literal['binary'] = 'binary'
    """Type identifier, this is available on all parts as a discriminator."""

    @property
    def is_audio(self) -> bool:
        """Return `True` if the media type is an audio type."""
        return self.media_type.startswith('audio/')

    @property
    def is_image(self) -> bool:
        """Return `True` if the media type is an image type."""
        return self.media_type.startswith('image/')

    @property
    def is_video(self) -> bool:
        """Return `True` if the media type is a video type."""
        return self.media_type.startswith('video/')

    @property
    def is_document(self) -> bool:
        """Return `True` if the media type is a document type."""
        return self.media_type in _document_format_lookup

    @property
    def format(self) -> str:
        """The file format of the binary content."""
        try:
            if self.is_audio:
                return _audio_format_lookup[self.media_type]
            elif self.is_image:
                return _image_format_lookup[self.media_type]
            elif self.is_video:
                return _video_format_lookup[self.media_type]
            else:
                return _document_format_lookup[self.media_type]
        except KeyError as e:
            raise ValueError(f'Unknown media type: {self.media_type}') from e

    __repr__ = _utils.dataclasses_no_defaults_repr


UserContent: TypeAlias = 'str | ImageUrl | AudioUrl | DocumentUrl | VideoUrl | BinaryContent'


@dataclass(repr=False)
class ToolReturn:
    """A structured return value for tools that need to provide both a return value and custom content to the model.

    This class allows tools to return complex responses that include:
    - A return value for actual tool return
    - Custom content (including multi-modal content) to be sent to the model as a UserPromptPart
    - Optional metadata for application use
    """

    return_value: Any
    """The return value to be used in the tool response."""

    content: str | Sequence[UserContent] | None = None
    """The content to be sent to the model as a UserPromptPart."""

    metadata: Any = None
    """Additional data that can be accessed programmatically by the application but is not sent to the LLM."""

    __repr__ = _utils.dataclasses_no_defaults_repr


# Ideally this would be a Union of types, but Python 3.9 requires it to be a string, and strings don't work with `isinstance``.
MultiModalContentTypes = (ImageUrl, AudioUrl, DocumentUrl, VideoUrl, BinaryContent)
_document_format_lookup: dict[str, DocumentFormat] = {
    'application/pdf': 'pdf',
    'text/plain': 'txt',
    'text/csv': 'csv',
    'application/vnd.openxmlformats-officedocument.wordprocessingml.document': 'docx',
    'application/vnd.openxmlformats-officedocument.spreadsheetml.sheet': 'xlsx',
    'text/html': 'html',
    'text/markdown': 'md',
    'application/vnd.ms-excel': 'xls',
}
_audio_format_lookup: dict[str, AudioFormat] = {
    'audio/mpeg': 'mp3',
    'audio/wav': 'wav',
    'audio/flac': 'flac',
    'audio/ogg': 'oga',
    'audio/aiff': 'aiff',
    'audio/aac': 'aac',
}
_image_format_lookup: dict[str, ImageFormat] = {
    'image/jpeg': 'jpeg',
    'image/png': 'png',
    'image/gif': 'gif',
    'image/webp': 'webp',
}
_video_format_lookup: dict[str, VideoFormat] = {
    'video/x-matroska': 'mkv',
    'video/quicktime': 'mov',
    'video/mp4': 'mp4',
    'video/webm': 'webm',
    'video/x-flv': 'flv',
    'video/mpeg': 'mpeg',
    'video/x-ms-wmv': 'wmv',
    'video/3gpp': 'three_gp',
}


@dataclass(repr=False)
class UserPromptPart:
    """A user prompt, generally written by the end user.

    Content comes from the `user_prompt` parameter of [`Agent.run`][pydantic_ai.agent.AbstractAgent.run],
    [`Agent.run_sync`][pydantic_ai.agent.AbstractAgent.run_sync], and [`Agent.run_stream`][pydantic_ai.agent.AbstractAgent.run_stream].
    """

    content: str | Sequence[UserContent]
    """The content of the prompt."""

    timestamp: datetime = field(default_factory=_now_utc)
    """The timestamp of the prompt."""

    part_kind: Literal['user-prompt'] = 'user-prompt'
    """Part type identifier, this is available on all parts as a discriminator."""

    def otel_event(self, settings: InstrumentationSettings) -> Event:
        content = [{'kind': part.pop('type'), **part} for part in self.otel_message_parts(settings)]
        content = [
            part['content'] if part == {'kind': 'text', 'content': part.get('content')} else part for part in content
        ]
        if content in ([{'kind': 'text'}], [self.content]):
            content = content[0]
        return Event('gen_ai.user.message', body={'content': content, 'role': 'user'})

    def otel_message_parts(self, settings: InstrumentationSettings) -> list[_otel_messages.MessagePart]:
        parts: list[_otel_messages.MessagePart] = []
        content = [self.content] if isinstance(self.content, str) else self.content
        for part in content:
            if isinstance(part, str):
                parts.append(
                    _otel_messages.TextPart(type='text', **({'content': part} if settings.include_content else {}))
                )
            elif isinstance(part, (ImageUrl, AudioUrl, DocumentUrl, VideoUrl)):
                parts.append(
                    _otel_messages.MediaUrlPart(
                        type=part.kind,
                        **{'url': part.url} if settings.include_content else {},
                    )
                )
            elif isinstance(part, BinaryContent):
                converted_part = _otel_messages.BinaryDataPart(type='binary', media_type=part.media_type)
                if settings.include_content and settings.include_binary_content:
                    converted_part['binary_content'] = base64.b64encode(part.data).decode()
                parts.append(converted_part)
            else:
                parts.append({'type': part.kind})  # pragma: no cover
        return parts

    __repr__ = _utils.dataclasses_no_defaults_repr


tool_return_ta: pydantic.TypeAdapter[Any] = pydantic.TypeAdapter(
    Any, config=pydantic.ConfigDict(defer_build=True, ser_json_bytes='base64', val_json_bytes='base64')
)


@dataclass(repr=False)
class BaseToolReturnPart:
    """Base class for tool return parts."""

    tool_name: str
    """The name of the "tool" was called."""

    content: Any
    """The return value."""

    tool_call_id: str
    """The tool call identifier, this is used by some models including OpenAI."""

    metadata: Any = None
    """Additional data that can be accessed programmatically by the application but is not sent to the LLM."""

    timestamp: datetime = field(default_factory=_now_utc)
    """The timestamp, when the tool returned."""

    def model_response_str(self) -> str:
        """Return a string representation of the content for the model."""
        if isinstance(self.content, str):
            return self.content
        else:
            return tool_return_ta.dump_json(self.content).decode()

    def model_response_object(self) -> dict[str, Any]:
        """Return a dictionary representation of the content, wrapping non-dict types appropriately."""
        # gemini supports JSON dict return values, but no other JSON types, hence we wrap anything else in a dict
        if isinstance(self.content, dict):
            return tool_return_ta.dump_python(self.content, mode='json')  # pyright: ignore[reportUnknownMemberType]
        else:
            return {'return_value': tool_return_ta.dump_python(self.content, mode='json')}

    def otel_event(self, settings: InstrumentationSettings) -> Event:
        return Event(
            'gen_ai.tool.message',
            body={
                **({'content': self.content} if settings.include_content else {}),
                'role': 'tool',
                'id': self.tool_call_id,
                'name': self.tool_name,
            },
        )

<<<<<<< HEAD
    def otel_message_parts(self, settings: InstrumentationSettings) -> list[_otel_messages.MessagePart]:
        from .models.instrumented import InstrumentedModel

        return [
            _otel_messages.ToolCallResponsePart(
                type='tool_call_response',
                id=self.tool_call_id,
                name=self.tool_name,
                **({'result': InstrumentedModel.serialize_any(self.content)} if settings.include_content else {}),
            )
        ]
=======
    def has_content(self) -> bool:
        """Return `True` if the tool return has content."""
        return self.content is not None  # pragma: no cover
>>>>>>> 9bbbf0ce

    __repr__ = _utils.dataclasses_no_defaults_repr


@dataclass(repr=False)
class ToolReturnPart(BaseToolReturnPart):
    """A tool return message, this encodes the result of running a tool."""

    part_kind: Literal['tool-return'] = 'tool-return'
    """Part type identifier, this is available on all parts as a discriminator."""


@dataclass(repr=False)
class BuiltinToolReturnPart(BaseToolReturnPart):
    """A tool return message from a built-in tool."""

    provider_name: str | None = None
    """The name of the provider that generated the response."""

    part_kind: Literal['builtin-tool-return'] = 'builtin-tool-return'
    """Part type identifier, this is available on all parts as a discriminator."""


error_details_ta = pydantic.TypeAdapter(list[pydantic_core.ErrorDetails], config=pydantic.ConfigDict(defer_build=True))


@dataclass(repr=False)
class RetryPromptPart:
    """A message back to a model asking it to try again.

    This can be sent for a number of reasons:

    * Pydantic validation of tool arguments failed, here content is derived from a Pydantic
      [`ValidationError`][pydantic_core.ValidationError]
    * a tool raised a [`ModelRetry`][pydantic_ai.exceptions.ModelRetry] exception
    * no tool was found for the tool name
    * the model returned plain text when a structured response was expected
    * Pydantic validation of a structured response failed, here content is derived from a Pydantic
      [`ValidationError`][pydantic_core.ValidationError]
    * an output validator raised a [`ModelRetry`][pydantic_ai.exceptions.ModelRetry] exception
    """

    content: list[pydantic_core.ErrorDetails] | str
    """Details of why and how the model should retry.

    If the retry was triggered by a [`ValidationError`][pydantic_core.ValidationError], this will be a list of
    error details.
    """

    tool_name: str | None = None
    """The name of the tool that was called, if any."""

    tool_call_id: str = field(default_factory=_generate_tool_call_id)
    """The tool call identifier, this is used by some models including OpenAI.

    In case the tool call id is not provided by the model, Pydantic AI will generate a random one.
    """

    timestamp: datetime = field(default_factory=_now_utc)
    """The timestamp, when the retry was triggered."""

    part_kind: Literal['retry-prompt'] = 'retry-prompt'
    """Part type identifier, this is available on all parts as a discriminator."""

    def model_response(self) -> str:
        """Return a string message describing why the retry is requested."""
        if isinstance(self.content, str):
            if self.tool_name is None:
                description = f'Validation feedback:\n{self.content}'
            else:
                description = self.content
        else:
            json_errors = error_details_ta.dump_json(self.content, exclude={'__all__': {'ctx'}}, indent=2)
            description = f'{len(self.content)} validation errors: {json_errors.decode()}'
        return f'{description}\n\nFix the errors and try again.'

    def otel_event(self, settings: InstrumentationSettings) -> Event:
        if self.tool_name is None:
            return Event('gen_ai.user.message', body={'content': self.model_response(), 'role': 'user'})
        else:
            return Event(
                'gen_ai.tool.message',
                body={
                    **({'content': self.model_response()} if settings.include_content else {}),
                    'role': 'tool',
                    'id': self.tool_call_id,
                    'name': self.tool_name,
                },
            )

    def otel_message_parts(self, settings: InstrumentationSettings) -> list[_otel_messages.MessagePart]:
        if self.tool_name is None:
            return [_otel_messages.TextPart(type='text', content=self.model_response())]
        else:
            return [
                _otel_messages.ToolCallResponsePart(
                    type='tool_call_response',
                    id=self.tool_call_id,
                    name=self.tool_name,
                    **({'result': self.model_response()} if settings.include_content else {}),
                )
            ]

    __repr__ = _utils.dataclasses_no_defaults_repr


ModelRequestPart = Annotated[
    Union[SystemPromptPart, UserPromptPart, ToolReturnPart, RetryPromptPart], pydantic.Discriminator('part_kind')
]
"""A message part sent by Pydantic AI to a model."""


@dataclass(repr=False)
class ModelRequest:
    """A request generated by Pydantic AI and sent to a model, e.g. a message from the Pydantic AI app to the model."""

    parts: list[ModelRequestPart]
    """The parts of the user message."""

    instructions: str | None = None
    """The instructions for the model."""

    kind: Literal['request'] = 'request'
    """Message type identifier, this is available on all parts as a discriminator."""

    @classmethod
    def user_text_prompt(cls, user_prompt: str, *, instructions: str | None = None) -> ModelRequest:
        """Create a `ModelRequest` with a single user prompt as text."""
        return cls(parts=[UserPromptPart(user_prompt)], instructions=instructions)

    __repr__ = _utils.dataclasses_no_defaults_repr


@dataclass(repr=False)
class TextPart:
    """A plain text response from a model."""

    content: str
    """The text content of the response."""

    part_kind: Literal['text'] = 'text'
    """Part type identifier, this is available on all parts as a discriminator."""

    def has_content(self) -> bool:
        """Return `True` if the text content is non-empty."""
        return bool(self.content)

    __repr__ = _utils.dataclasses_no_defaults_repr


@dataclass(repr=False)
class ThinkingPart:
    """A thinking response from a model."""

    content: str
    """The thinking content of the response."""

    id: str | None = None
    """The identifier of the thinking part."""

    signature: str | None = None
    """The signature of the thinking.

    The signature is only available on the Anthropic models.
    """

    part_kind: Literal['thinking'] = 'thinking'
    """Part type identifier, this is available on all parts as a discriminator."""

    def has_content(self) -> bool:
        """Return `True` if the thinking content is non-empty."""
        return bool(self.content)

    __repr__ = _utils.dataclasses_no_defaults_repr


@dataclass(repr=False)
class BaseToolCallPart:
    """A tool call from a model."""

    tool_name: str
    """The name of the tool to call."""

    args: str | dict[str, Any] | None = None
    """The arguments to pass to the tool.

    This is stored either as a JSON string or a Python dictionary depending on how data was received.
    """

    tool_call_id: str = field(default_factory=_generate_tool_call_id)
    """The tool call identifier, this is used by some models including OpenAI.

    In case the tool call id is not provided by the model, Pydantic AI will generate a random one.
    """

    def args_as_dict(self) -> dict[str, Any]:
        """Return the arguments as a Python dictionary.

        This is just for convenience with models that require dicts as input.
        """
        if not self.args:
            return {}
        if isinstance(self.args, dict):
            return self.args
        args = pydantic_core.from_json(self.args)
        assert isinstance(args, dict), 'args should be a dict'
        return cast(dict[str, Any], args)

    def args_as_json_str(self) -> str:
        """Return the arguments as a JSON string.

        This is just for convenience with models that require JSON strings as input.
        """
        if not self.args:
            return '{}'
        if isinstance(self.args, str):
            return self.args
        return pydantic_core.to_json(self.args).decode()

    def has_content(self) -> bool:
        """Return `True` if the arguments contain any data."""
        if isinstance(self.args, dict):
            # TODO: This should probably return True if you have the value False, or 0, etc.
            #   It makes sense to me to ignore empty strings, but not sure about empty lists or dicts
            return any(self.args.values())
        else:
            return bool(self.args)

    __repr__ = _utils.dataclasses_no_defaults_repr


@dataclass(repr=False)
class ToolCallPart(BaseToolCallPart):
    """A tool call from a model."""

    part_kind: Literal['tool-call'] = 'tool-call'
    """Part type identifier, this is available on all parts as a discriminator."""


@dataclass(repr=False)
class BuiltinToolCallPart(BaseToolCallPart):
    """A tool call to a built-in tool."""

    provider_name: str | None = None
    """The name of the provider that generated the response."""

    part_kind: Literal['builtin-tool-call'] = 'builtin-tool-call'
    """Part type identifier, this is available on all parts as a discriminator."""


ModelResponsePart = Annotated[
    Union[TextPart, ToolCallPart, BuiltinToolCallPart, BuiltinToolReturnPart, ThinkingPart],
    pydantic.Discriminator('part_kind'),
]
"""A message part returned by a model."""


@dataclass(repr=False)
class ModelResponse:
    """A response from a model, e.g. a message from the model to the Pydantic AI app."""

    parts: list[ModelResponsePart]
    """The parts of the model message."""

    usage: RequestUsage = field(default_factory=RequestUsage)
    """Usage information for the request.

    This has a default to make tests easier, and to support loading old messages where usage will be missing.
    """

    model_name: str | None = None
    """The name of the model that generated the response."""

    timestamp: datetime = field(default_factory=_now_utc)
    """The timestamp of the response.

    If the model provides a timestamp in the response (as OpenAI does) that will be used.
    """

    kind: Literal['response'] = 'response'
    """Message type identifier, this is available on all parts as a discriminator."""

    provider_details: dict[str, Any] | None = field(default=None)
    """Additional provider-specific details in a serializable format.

    This allows storing selected vendor-specific data that isn't mapped to standard ModelResponse fields.
    For OpenAI models, this may include 'logprobs', 'finish_reason', etc.
    """

    provider_request_id: str | None = None
    """request ID as specified by the model provider. This can be used to track the specific request to the model."""

    def otel_events(self, settings: InstrumentationSettings) -> list[Event]:
        """Return OpenTelemetry events for the response."""
        result: list[Event] = []

        def new_event_body():
            new_body: dict[str, Any] = {'role': 'assistant'}
            ev = Event('gen_ai.assistant.message', body=new_body)
            result.append(ev)
            return new_body

        body = new_event_body()
        for part in self.parts:
            if isinstance(part, ToolCallPart):
                body.setdefault('tool_calls', []).append(
                    {
                        'id': part.tool_call_id,
                        'type': 'function',  # TODO https://github.com/pydantic/pydantic-ai/issues/888
                        'function': {
                            'name': part.tool_name,
                            **({'arguments': part.args} if settings.include_content else {}),
                        },
                    }
                )
            elif isinstance(part, (TextPart, ThinkingPart)):
                kind = part.part_kind
                body.setdefault('content', []).append(
                    {'kind': kind, **({'text': part.content} if settings.include_content else {})}
                )

        if content := body.get('content'):
            text_content = content[0].get('text')
            if content == [{'kind': 'text', 'text': text_content}]:
                body['content'] = text_content

        return result

<<<<<<< HEAD
    def otel_message_parts(self, settings: InstrumentationSettings) -> list[_otel_messages.MessagePart]:
        parts: list[_otel_messages.MessagePart] = []
        for part in self.parts:
            if isinstance(part, TextPart):
                parts.append(
                    _otel_messages.TextPart(
                        type='text',
                        **({'content': part.content} if settings.include_content else {}),
                    )
                )
            elif isinstance(part, ThinkingPart):
                parts.append(
                    _otel_messages.ThinkingPart(
                        type='thinking',
                        **({'content': part.content} if settings.include_content else {}),
                    )
                )
            elif isinstance(part, ToolCallPart):
                call_part = _otel_messages.ToolCallPart(type='tool_call', id=part.tool_call_id, name=part.tool_name)
                if settings.include_content and part.args is not None:
                    from .models.instrumented import InstrumentedModel

                    if isinstance(part.args, str):
                        call_part['arguments'] = part.args
                    else:
                        call_part['arguments'] = {k: InstrumentedModel.serialize_any(v) for k, v in part.args.items()}

                parts.append(call_part)
        return parts
=======
    @property
    @deprecated('`vendor_details` is deprecated, use `provider_details` instead')
    def vendor_details(self) -> dict[str, Any] | None:
        return self.provider_details

    @property
    @deprecated('`vendor_id` is deprecated, use `provider_request_id` instead')
    def vendor_id(self) -> str | None:
        return self.provider_request_id
>>>>>>> 9bbbf0ce

    __repr__ = _utils.dataclasses_no_defaults_repr


ModelMessage = Annotated[Union[ModelRequest, ModelResponse], pydantic.Discriminator('kind')]
"""Any message sent to or returned by a model."""

ModelMessagesTypeAdapter = pydantic.TypeAdapter(
    list[ModelMessage], config=pydantic.ConfigDict(defer_build=True, ser_json_bytes='base64', val_json_bytes='base64')
)
"""Pydantic [`TypeAdapter`][pydantic.type_adapter.TypeAdapter] for (de)serializing messages."""


@dataclass(repr=False)
class TextPartDelta:
    """A partial update (delta) for a `TextPart` to append new text content."""

    content_delta: str
    """The incremental text content to add to the existing `TextPart` content."""

    part_delta_kind: Literal['text'] = 'text'
    """Part delta type identifier, used as a discriminator."""

    def apply(self, part: ModelResponsePart) -> TextPart:
        """Apply this text delta to an existing `TextPart`.

        Args:
            part: The existing model response part, which must be a `TextPart`.

        Returns:
            A new `TextPart` with updated text content.

        Raises:
            ValueError: If `part` is not a `TextPart`.
        """
        if not isinstance(part, TextPart):
            raise ValueError('Cannot apply TextPartDeltas to non-TextParts')  # pragma: no cover
        return replace(part, content=part.content + self.content_delta)

    __repr__ = _utils.dataclasses_no_defaults_repr


@dataclass(repr=False)
class ThinkingPartDelta:
    """A partial update (delta) for a `ThinkingPart` to append new thinking content."""

    content_delta: str | None = None
    """The incremental thinking content to add to the existing `ThinkingPart` content."""

    signature_delta: str | None = None
    """Optional signature delta.

    Note this is never treated as a delta — it can replace None.
    """

    part_delta_kind: Literal['thinking'] = 'thinking'
    """Part delta type identifier, used as a discriminator."""

    @overload
    def apply(self, part: ModelResponsePart) -> ThinkingPart: ...

    @overload
    def apply(self, part: ModelResponsePart | ThinkingPartDelta) -> ThinkingPart | ThinkingPartDelta: ...

    def apply(self, part: ModelResponsePart | ThinkingPartDelta) -> ThinkingPart | ThinkingPartDelta:
        """Apply this thinking delta to an existing `ThinkingPart`.

        Args:
            part: The existing model response part, which must be a `ThinkingPart`.

        Returns:
            A new `ThinkingPart` with updated thinking content.

        Raises:
            ValueError: If `part` is not a `ThinkingPart`.
        """
        if isinstance(part, ThinkingPart):
            new_content = part.content + self.content_delta if self.content_delta else part.content
            new_signature = self.signature_delta if self.signature_delta is not None else part.signature
            return replace(part, content=new_content, signature=new_signature)
        elif isinstance(part, ThinkingPartDelta):
            if self.content_delta is None and self.signature_delta is None:
                raise ValueError('Cannot apply ThinkingPartDelta with no content or signature')
            if self.signature_delta is not None:
                return replace(part, signature_delta=self.signature_delta)
            if self.content_delta is not None:
                return replace(part, content_delta=self.content_delta)
        raise ValueError(  # pragma: no cover
            f'Cannot apply ThinkingPartDeltas to non-ThinkingParts or non-ThinkingPartDeltas ({part=}, {self=})'
        )

    __repr__ = _utils.dataclasses_no_defaults_repr


@dataclass(repr=False)
class ToolCallPartDelta:
    """A partial update (delta) for a `ToolCallPart` to modify tool name, arguments, or tool call ID."""

    tool_name_delta: str | None = None
    """Incremental text to add to the existing tool name, if any."""

    args_delta: str | dict[str, Any] | None = None
    """Incremental data to add to the tool arguments.

    If this is a string, it will be appended to existing JSON arguments.
    If this is a dict, it will be merged with existing dict arguments.
    """

    tool_call_id: str | None = None
    """Optional tool call identifier, this is used by some models including OpenAI.

    Note this is never treated as a delta — it can replace None, but otherwise if a
    non-matching value is provided an error will be raised."""

    part_delta_kind: Literal['tool_call'] = 'tool_call'
    """Part delta type identifier, used as a discriminator."""

    def as_part(self) -> ToolCallPart | None:
        """Convert this delta to a fully formed `ToolCallPart` if possible, otherwise return `None`.

        Returns:
            A `ToolCallPart` if `tool_name_delta` is set, otherwise `None`.
        """
        if self.tool_name_delta is None:
            return None

        return ToolCallPart(self.tool_name_delta, self.args_delta, self.tool_call_id or _generate_tool_call_id())

    @overload
    def apply(self, part: ModelResponsePart) -> ToolCallPart: ...

    @overload
    def apply(self, part: ModelResponsePart | ToolCallPartDelta) -> ToolCallPart | ToolCallPartDelta: ...

    def apply(self, part: ModelResponsePart | ToolCallPartDelta) -> ToolCallPart | ToolCallPartDelta:
        """Apply this delta to a part or delta, returning a new part or delta with the changes applied.

        Args:
            part: The existing model response part or delta to update.

        Returns:
            Either a new `ToolCallPart` or an updated `ToolCallPartDelta`.

        Raises:
            ValueError: If `part` is neither a `ToolCallPart` nor a `ToolCallPartDelta`.
            UnexpectedModelBehavior: If applying JSON deltas to dict arguments or vice versa.
        """
        if isinstance(part, ToolCallPart):
            return self._apply_to_part(part)

        if isinstance(part, ToolCallPartDelta):
            return self._apply_to_delta(part)

        raise ValueError(  # pragma: no cover
            f'Can only apply ToolCallPartDeltas to ToolCallParts or ToolCallPartDeltas, not {part}'
        )

    def _apply_to_delta(self, delta: ToolCallPartDelta) -> ToolCallPart | ToolCallPartDelta:
        """Internal helper to apply this delta to another delta."""
        if self.tool_name_delta:
            # Append incremental text to the existing tool_name_delta
            updated_tool_name_delta = (delta.tool_name_delta or '') + self.tool_name_delta
            delta = replace(delta, tool_name_delta=updated_tool_name_delta)

        if isinstance(self.args_delta, str):
            if isinstance(delta.args_delta, dict):
                raise UnexpectedModelBehavior(
                    f'Cannot apply JSON deltas to non-JSON tool arguments ({delta=}, {self=})'
                )
            updated_args_delta = (delta.args_delta or '') + self.args_delta
            delta = replace(delta, args_delta=updated_args_delta)
        elif isinstance(self.args_delta, dict):
            if isinstance(delta.args_delta, str):
                raise UnexpectedModelBehavior(
                    f'Cannot apply dict deltas to non-dict tool arguments ({delta=}, {self=})'
                )
            updated_args_delta = {**(delta.args_delta or {}), **self.args_delta}
            delta = replace(delta, args_delta=updated_args_delta)

        if self.tool_call_id:
            delta = replace(delta, tool_call_id=self.tool_call_id)

        # If we now have enough data to create a full ToolCallPart, do so
        if delta.tool_name_delta is not None:
            return ToolCallPart(delta.tool_name_delta, delta.args_delta, delta.tool_call_id or _generate_tool_call_id())

        return delta

    def _apply_to_part(self, part: ToolCallPart) -> ToolCallPart:
        """Internal helper to apply this delta directly to a `ToolCallPart`."""
        if self.tool_name_delta:
            # Append incremental text to the existing tool_name
            tool_name = part.tool_name + self.tool_name_delta
            part = replace(part, tool_name=tool_name)

        if isinstance(self.args_delta, str):
            if isinstance(part.args, dict):
                raise UnexpectedModelBehavior(f'Cannot apply JSON deltas to non-JSON tool arguments ({part=}, {self=})')
            updated_json = (part.args or '') + self.args_delta
            part = replace(part, args=updated_json)
        elif isinstance(self.args_delta, dict):
            if isinstance(part.args, str):
                raise UnexpectedModelBehavior(f'Cannot apply dict deltas to non-dict tool arguments ({part=}, {self=})')
            updated_dict = {**(part.args or {}), **self.args_delta}
            part = replace(part, args=updated_dict)

        if self.tool_call_id:
            part = replace(part, tool_call_id=self.tool_call_id)
        return part

    __repr__ = _utils.dataclasses_no_defaults_repr


ModelResponsePartDelta = Annotated[
    Union[TextPartDelta, ThinkingPartDelta, ToolCallPartDelta], pydantic.Discriminator('part_delta_kind')
]
"""A partial update (delta) for any model response part."""


@dataclass(repr=False)
class PartStartEvent:
    """An event indicating that a new part has started.

    If multiple `PartStartEvent`s are received with the same index,
    the new one should fully replace the old one.
    """

    index: int
    """The index of the part within the overall response parts list."""

    part: ModelResponsePart
    """The newly started `ModelResponsePart`."""

    event_kind: Literal['part_start'] = 'part_start'
    """Event type identifier, used as a discriminator."""

    __repr__ = _utils.dataclasses_no_defaults_repr


@dataclass(repr=False)
class PartDeltaEvent:
    """An event indicating a delta update for an existing part."""

    index: int
    """The index of the part within the overall response parts list."""

    delta: ModelResponsePartDelta
    """The delta to apply to the specified part."""

    event_kind: Literal['part_delta'] = 'part_delta'
    """Event type identifier, used as a discriminator."""

    __repr__ = _utils.dataclasses_no_defaults_repr


@dataclass(repr=False)
class FinalResultEvent:
    """An event indicating the response to the current model request matches the output schema and will produce a result."""

    tool_name: str | None
    """The name of the output tool that was called. `None` if the result is from text content and not from a tool."""
    tool_call_id: str | None
    """The tool call ID, if any, that this result is associated with."""
    event_kind: Literal['final_result'] = 'final_result'
    """Event type identifier, used as a discriminator."""

    __repr__ = _utils.dataclasses_no_defaults_repr


ModelResponseStreamEvent = Annotated[Union[PartStartEvent, PartDeltaEvent], pydantic.Discriminator('event_kind')]
"""An event in the model response stream, either starting a new part or applying a delta to an existing one."""

AgentStreamEvent = Annotated[
    Union[PartStartEvent, PartDeltaEvent, FinalResultEvent], pydantic.Discriminator('event_kind')
]
"""An event in the agent stream."""


@dataclass(repr=False)
class FunctionToolCallEvent:
    """An event indicating the start to a call to a function tool."""

    part: ToolCallPart
    """The (function) tool call to make."""
    event_kind: Literal['function_tool_call'] = 'function_tool_call'
    """Event type identifier, used as a discriminator."""

    @property
    def tool_call_id(self) -> str:
        """An ID used for matching details about the call to its result."""
        return self.part.tool_call_id

    @property
    @deprecated('`call_id` is deprecated, use `tool_call_id` instead.')
    def call_id(self) -> str:
        """An ID used for matching details about the call to its result."""
        return self.part.tool_call_id  # pragma: no cover

    __repr__ = _utils.dataclasses_no_defaults_repr


@dataclass(repr=False)
class FunctionToolResultEvent:
    """An event indicating the result of a function tool call."""

    result: ToolReturnPart | RetryPromptPart
    """The result of the call to the function tool."""
    event_kind: Literal['function_tool_result'] = 'function_tool_result'
    """Event type identifier, used as a discriminator."""

    @property
    def tool_call_id(self) -> str:
        """An ID used to match the result to its original call."""
        return self.result.tool_call_id

    __repr__ = _utils.dataclasses_no_defaults_repr


@dataclass(repr=False)
class BuiltinToolCallEvent:
    """An event indicating the start to a call to a built-in tool."""

    part: BuiltinToolCallPart
    """The built-in tool call to make."""

    event_kind: Literal['builtin_tool_call'] = 'builtin_tool_call'
    """Event type identifier, used as a discriminator."""


@dataclass(repr=False)
class BuiltinToolResultEvent:
    """An event indicating the result of a built-in tool call."""

    result: BuiltinToolReturnPart
    """The result of the call to the built-in tool."""

    event_kind: Literal['builtin_tool_result'] = 'builtin_tool_result'
    """Event type identifier, used as a discriminator."""


HandleResponseEvent = Annotated[
    Union[FunctionToolCallEvent, FunctionToolResultEvent, BuiltinToolCallEvent, BuiltinToolResultEvent],
    pydantic.Discriminator('event_kind'),
]<|MERGE_RESOLUTION|>--- conflicted
+++ resolved
@@ -592,7 +592,6 @@
             },
         )
 
-<<<<<<< HEAD
     def otel_message_parts(self, settings: InstrumentationSettings) -> list[_otel_messages.MessagePart]:
         from .models.instrumented import InstrumentedModel
 
@@ -604,11 +603,10 @@
                 **({'result': InstrumentedModel.serialize_any(self.content)} if settings.include_content else {}),
             )
         ]
-=======
+
     def has_content(self) -> bool:
         """Return `True` if the tool return has content."""
         return self.content is not None  # pragma: no cover
->>>>>>> 9bbbf0ce
 
     __repr__ = _utils.dataclasses_no_defaults_repr
 
@@ -937,7 +935,6 @@
 
         return result
 
-<<<<<<< HEAD
     def otel_message_parts(self, settings: InstrumentationSettings) -> list[_otel_messages.MessagePart]:
         parts: list[_otel_messages.MessagePart] = []
         for part in self.parts:
@@ -967,7 +964,7 @@
 
                 parts.append(call_part)
         return parts
-=======
+
     @property
     @deprecated('`vendor_details` is deprecated, use `provider_details` instead')
     def vendor_details(self) -> dict[str, Any] | None:
@@ -977,7 +974,6 @@
     @deprecated('`vendor_id` is deprecated, use `provider_request_id` instead')
     def vendor_id(self) -> str | None:
         return self.provider_request_id
->>>>>>> 9bbbf0ce
 
     __repr__ = _utils.dataclasses_no_defaults_repr
 
