--- conflicted
+++ resolved
@@ -1,16 +1,11 @@
 from __future__ import annotations as _annotations
 
 import base64
-<<<<<<< HEAD
-import re
 from collections.abc import AsyncIterator, Awaitable
-=======
-from collections.abc import AsyncIterator, Sequence
->>>>>>> 074b8475
 from contextlib import asynccontextmanager
 from dataclasses import dataclass, field, replace
 from datetime import datetime
-from typing import Any, Literal, Union, cast, overload
+from typing import Literal, Union, cast, overload
 from uuid import uuid4
 
 import httpx
@@ -267,7 +262,6 @@
     ) -> GenerateContentResponse | Awaitable[AsyncIterator[GenerateContentResponse]]:
         tools = self._get_tools(model_request_parameters)
         tool_config = self._get_tool_config(model_request_parameters, tools)
-<<<<<<< HEAD
         system_instruction, contents = await self._map_messages(messages)
 
         config = GenerateContentConfigDict(
@@ -288,55 +282,6 @@
 
     def _process_response(self, response: GenerateContentResponse) -> ModelResponse:
         if not response.candidates or len(response.candidates) != 1:
-=======
-        sys_prompt_parts, contents = await self._message_to_gemini_content(messages)
-
-        request_data = _GeminiRequest(contents=contents)
-        if sys_prompt_parts:
-            request_data['systemInstruction'] = _GeminiTextContent(role='user', parts=sys_prompt_parts)
-        if tools is not None:
-            request_data['tools'] = tools
-        if tool_config is not None:
-            request_data['toolConfig'] = tool_config
-
-        generation_config: _GeminiGenerationConfig = {}
-        if model_settings:
-            if (max_tokens := model_settings.get('max_tokens')) is not None:
-                generation_config['max_output_tokens'] = max_tokens
-            if (temperature := model_settings.get('temperature')) is not None:
-                generation_config['temperature'] = temperature
-            if (top_p := model_settings.get('top_p')) is not None:
-                generation_config['top_p'] = top_p
-            if (presence_penalty := model_settings.get('presence_penalty')) is not None:
-                generation_config['presence_penalty'] = presence_penalty
-            if (frequency_penalty := model_settings.get('frequency_penalty')) is not None:
-                generation_config['frequency_penalty'] = frequency_penalty
-            if (gemini_safety_settings := model_settings.get('gemini_safety_settings')) != []:
-                request_data['safetySettings'] = gemini_safety_settings
-        if generation_config:
-            request_data['generationConfig'] = generation_config
-
-        headers = {'Content-Type': 'application/json', 'User-Agent': get_user_agent()}
-        url = f'/{self._model_name}:{"streamGenerateContent" if streamed else "generateContent"}'
-
-        request_json = _gemini_request_ta.dump_json(request_data, by_alias=True)
-        async with self.client.stream(
-            'POST',
-            url,
-            content=request_json,
-            headers=headers,
-            timeout=model_settings.get('timeout', USE_CLIENT_DEFAULT),
-        ) as r:
-            if (status_code := r.status_code) != 200:
-                await r.aread()
-                if status_code >= 400:
-                    raise ModelHTTPError(status_code=status_code, model_name=self.model_name, body=r.text)
-                raise UnexpectedModelBehavior(f'Unexpected response from gemini {status_code}', r.text)
-            yield r
-
-    def _process_response(self, response: _GeminiResponse) -> ModelResponse:
-        if len(response['candidates']) != 1:
->>>>>>> 074b8475
             raise UnexpectedModelBehavior('Expected exactly one candidate in Gemini response')
         if response.candidates[0].content is None or response.candidates[0].content.parts is None:
             if response.candidates[0].finish_reason == 'SAFETY':
@@ -361,19 +306,10 @@
             _timestamp=first_chunk.create_time,
         )
 
-<<<<<<< HEAD
-    @classmethod
-    async def _map_messages(cls, messages: list[ModelMessage]) -> tuple[ContentDict | None, list[ContentUnionDict]]:
+    async def _map_messages(self, messages: list[ModelMessage]) -> tuple[ContentDict | None, list[ContentUnionDict]]:
         contents: list[ContentUnionDict] = []
         system_parts: list[PartDict] = []
 
-=======
-    async def _message_to_gemini_content(
-        self, messages: list[ModelMessage]
-    ) -> tuple[list[_GeminiTextPart], list[_GeminiContent]]:
-        sys_prompt_parts: list[_GeminiTextPart] = []
-        contents: list[_GeminiContent] = []
->>>>>>> 074b8475
         for m in messages:
             if isinstance(m, ModelRequest):
                 message_parts: list[PartDict] = []
@@ -415,20 +351,12 @@
                 contents.append(_content_model_response(m))
             else:
                 assert_never(m)
-<<<<<<< HEAD
-
+        if instructions := self._get_instructions(messages):
+            system_parts.insert(0, {'text': instructions})
         system_instruction = ContentDict(role='user', parts=system_parts) if system_parts else None
         return system_instruction, contents
 
-    @staticmethod
-    async def _map_user_prompt(part: UserPromptPart) -> list[PartDict]:
-=======
-        if instructions := self._get_instructions(messages):
-            sys_prompt_parts.insert(0, _GeminiTextPart(text=instructions))
-        return sys_prompt_parts, contents
-
-    async def _map_user_prompt(self, part: UserPromptPart) -> list[_GeminiPartUnion]:
->>>>>>> 074b8475
+    async def _map_user_prompt(self, part: UserPromptPart) -> list[PartDict]:
         if isinstance(part.content, str):
             return [{'text': part.content}]
         else:
@@ -503,93 +431,8 @@
         return self._timestamp
 
 
-<<<<<<< HEAD
 def _content_model_response(m: ModelResponse) -> ContentDict:
     parts: list[PartDict] = []
-=======
-# We use typed dicts to define the Gemini API response schema
-# once Pydantic partial validation supports, dataclasses, we could revert to using them
-# TypeAdapters take care of validation and serialization
-
-
-@pydantic.with_config(pydantic.ConfigDict(defer_build=True))
-class _GeminiRequest(TypedDict):
-    """Schema for an API request to the Gemini API.
-
-    See <https://ai.google.dev/api/generate-content#request-body> for API docs.
-    """
-
-    # Note: Even though Google supposedly supports camelCase and snake_case, we've had user report misbehavior
-    # when using snake_case, which is why this typeddict now uses camelCase. And anyway, the plan is to replace this
-    # with an official google SDK in the near future anyway.
-    contents: list[_GeminiContent]
-    tools: NotRequired[_GeminiTools]
-    toolConfig: NotRequired[_GeminiToolConfig]
-    safetySettings: NotRequired[list[GeminiSafetySettings]]
-    systemInstruction: NotRequired[_GeminiTextContent]
-    """
-    Developer generated system instructions, see
-    <https://ai.google.dev/gemini-api/docs/system-instructions?lang=rest>
-    """
-    generationConfig: NotRequired[_GeminiGenerationConfig]
-
-
-class GeminiSafetySettings(TypedDict):
-    """Safety settings options for Gemini model request.
-
-    See [Gemini API docs](https://ai.google.dev/gemini-api/docs/safety-settings) for safety category and threshold descriptions.
-    For an example on how to use `GeminiSafetySettings`, see [here](../../agents.md#model-specific-settings).
-    """
-
-    category: Literal[
-        'HARM_CATEGORY_UNSPECIFIED',
-        'HARM_CATEGORY_HARASSMENT',
-        'HARM_CATEGORY_HATE_SPEECH',
-        'HARM_CATEGORY_SEXUALLY_EXPLICIT',
-        'HARM_CATEGORY_DANGEROUS_CONTENT',
-        'HARM_CATEGORY_CIVIC_INTEGRITY',
-    ]
-    """
-    Safety settings category.
-    """
-
-    threshold: Literal[
-        'HARM_BLOCK_THRESHOLD_UNSPECIFIED',
-        'BLOCK_LOW_AND_ABOVE',
-        'BLOCK_MEDIUM_AND_ABOVE',
-        'BLOCK_ONLY_HIGH',
-        'BLOCK_NONE',
-        'OFF',
-    ]
-    """
-    Safety settings threshold.
-    """
-
-
-class _GeminiGenerationConfig(TypedDict, total=False):
-    """Schema for an API request to the Gemini API.
-
-    Note there are many additional fields available that have not been added yet.
-
-    See <https://ai.google.dev/api/generate-content#generationconfig> for API docs.
-    """
-
-    max_output_tokens: int
-    temperature: float
-    top_p: float
-    presence_penalty: float
-    frequency_penalty: float
-    stop_sequences: list[str]
-
-
-class _GeminiContent(TypedDict):
-    role: Literal['user', 'model']
-    parts: list[_GeminiPartUnion]
-
-
-def _content_model_response(m: ModelResponse) -> _GeminiContent:
-    parts: list[_GeminiPartUnion] = []
->>>>>>> 074b8475
     for item in m.parts:
         if isinstance(item, ToolCallPart):
             function_call = FunctionCallDict(name=item.tool_name, args=item.args_as_dict(), id=item.tool_call_id)
@@ -652,39 +495,7 @@
     )
 
 
-<<<<<<< HEAD
-class _GeminiJsonSchema:
-=======
-class _GeminiSafetyRating(TypedDict):
-    """See <https://ai.google.dev/gemini-api/docs/safety-settings#safety-filters>."""
-
-    category: Literal[
-        'HARM_CATEGORY_HARASSMENT',
-        'HARM_CATEGORY_HATE_SPEECH',
-        'HARM_CATEGORY_SEXUALLY_EXPLICIT',
-        'HARM_CATEGORY_DANGEROUS_CONTENT',
-        'HARM_CATEGORY_CIVIC_INTEGRITY',
-    ]
-    probability: Literal['NEGLIGIBLE', 'LOW', 'MEDIUM', 'HIGH']
-    blocked: NotRequired[bool]
-
-
-class _GeminiPromptFeedback(TypedDict):
-    """See <https://ai.google.dev/api/generate-content#v1beta.GenerateContentResponse>."""
-
-    block_reason: Annotated[str, pydantic.Field(alias='blockReason')]
-    safety_ratings: Annotated[list[_GeminiSafetyRating], pydantic.Field(alias='safetyRatings')]
-
-
-_gemini_request_ta = pydantic.TypeAdapter(_GeminiRequest)
-_gemini_response_ta = pydantic.TypeAdapter(_GeminiResponse)
-
-# steam requests return a list of https://ai.google.dev/api/generate-content#method:-models.streamgeneratecontent
-_gemini_streamed_response_ta = pydantic.TypeAdapter(list[_GeminiResponse], config=pydantic.ConfigDict(defer_build=True))
-
-
 class _GeminiJsonSchema(WalkJsonSchema):
->>>>>>> 074b8475
     """Transforms the JSON Schema from Pydantic to be suitable for Gemini.
 
     Gemini which [supports](https://ai.google.dev/gemini-api/docs/function-calling#function_declarations)
@@ -727,25 +538,6 @@
             else:
                 schema['description'] = f'Format: {fmt}'
 
-<<<<<<< HEAD
-    def _object(self, schema: dict[str, Any], refs_stack: tuple[str, ...]) -> None:
-        ad_props = schema.pop('additionalProperties', None)
-        if ad_props:
-            raise UserError('Additional properties in JSON Schema are not supported by Gemini')
-
-        if properties := schema.get('properties'):  # pragma: no branch
-            for value in properties.values():
-                self._simplify(value, refs_stack)
-
-    def _array(self, schema: dict[str, Any], refs_stack: tuple[str, ...]) -> None:
-        if prefix_items := schema.get('prefixItems'):
-            # TODO I think this not is supported by Gemini, maybe we should raise an error?
-            for prefix_item in prefix_items:
-                self._simplify(prefix_item, refs_stack)
-
-        if items_schema := schema.get('items'):  # pragma: no branch
-            self._simplify(items_schema, refs_stack)
-=======
         if '$ref' in schema:
             raise UserError(f'Recursive `$ref`s in JSON Schema are not supported by Gemini: {schema["$ref"]}')
 
@@ -765,21 +557,4 @@
             if items is None:
                 schema.setdefault('maxItems', len(prefix_items))
 
-        return schema
-
-
-def _ensure_decodeable(content: bytearray) -> bytearray:
-    """Trim any invalid unicode point bytes off the end of a bytearray.
-
-    This is necessary before attempting to parse streaming JSON bytes.
-
-    This is a temporary workaround until https://github.com/pydantic/pydantic-core/issues/1633 is resolved
-    """
-    while True:
-        try:
-            content.decode()
-        except UnicodeDecodeError:
-            content = content[:-1]  # this will definitely succeed before we run out of bytes
-        else:
-            return content
->>>>>>> 074b8475
+        return schema