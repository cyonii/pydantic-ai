--- conflicted
+++ resolved
@@ -174,24 +174,6 @@
                             },
                         )
                     )
-<<<<<<< HEAD
-
-                otel_usage_attributes = usage.opentelemetry_attributes()
-                span.set_attributes(
-                    {
-                        # TODO finish_reason (https://github.com/open-telemetry/semantic-conventions/issues/1277), id
-                        #  https://github.com/pydantic/pydantic-ai/issues/886
-                        'gen_ai.response.model': response.model_name or model_name,
-                        **otel_usage_attributes,
-                    }
-                )
-                self._emit_events(system, span, events)
-                from pydantic_evals import increment_eval_metric  # import locally to prevent circular dependencies
-
-                increment_eval_metric('requests', 1)
-                for k, v in otel_usage_attributes.items():
-                    increment_eval_metric(k.split('.')[-1], v)
-=======
                 new_attributes: dict[str, AttributeValue] = usage.opentelemetry_attributes()  # type: ignore
                 attributes.update(getattr(span, 'attributes', {}))
                 request_model = attributes[GEN_AI_REQUEST_MODEL_ATTRIBUTE]
@@ -204,7 +186,6 @@
                         **(event.attributes or {}),
                     }
                 self._emit_events(span, events)
->>>>>>> 2265bf4f
 
             yield finish
 
