--- conflicted
+++ resolved
@@ -303,11 +303,7 @@
             model_response=ModelResponse(
                 parts=[TextPart(content='The capital of France is Paris.')],
                 usage=Usage(
-<<<<<<< HEAD
-                    requests=1, input_tokens=56, output_tokens=1, total_tokens=57
-=======
-                    requests=1, request_tokens=56, response_tokens=7, total_tokens=63
->>>>>>> 57454023
+                    requests=1, input_tokens=56, output_tokens=7, total_tokens=63
                 ),
                 model_name='gpt-4o',
                 timestamp=datetime.datetime(...),
@@ -373,15 +369,9 @@
                     parts=[TextPart(content='The capital of France is Paris.')],
                     usage=Usage(
                         requests=1,
-<<<<<<< HEAD
                         input_tokens=56,
-                        output_tokens=1,
-                        total_tokens=57,
-=======
-                        request_tokens=56,
-                        response_tokens=7,
+                        output_tokens=7,
                         total_tokens=63,
->>>>>>> 57454023
                     ),
                     model_name='gpt-4o',
                     timestamp=datetime.datetime(...),
