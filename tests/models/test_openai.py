--- conflicted
+++ resolved
@@ -595,7 +595,7 @@
         chunk([]),
     ]
     mock_client = MockOpenAI.create_mock_stream(stream)
-    m = OpenAIModel('gpt-4o', provider=OpenAIProvider(openai_client=mock_client))
+    m = OpenAIChatModel('gpt-4o', provider=OpenAIProvider(openai_client=mock_client))
     agent = Agent(m, output_type=[str, MyTypedDict])
 
     async with agent.run_stream('') as result:
@@ -626,7 +626,7 @@
         chunk([]),
     ]
     mock_client = MockOpenAI.create_mock_stream(stream)
-    m = OpenAIModel('gpt-4o', provider=OpenAIProvider(openai_client=mock_client))
+    m = OpenAIChatModel('gpt-4o', provider=OpenAIProvider(openai_client=mock_client))
     agent = Agent(m, output_type=[str, MyTypedDict])
 
     async with agent.run_stream('') as result:
@@ -1018,13 +1018,8 @@
 
 
 async def test_multiple_agent_tool_calls(allow_model_requests: None, gemini_api_key: str, openai_api_key: str):
-<<<<<<< HEAD
-    gemini_model = GeminiModel('gemini-2.0-flash-exp', provider=GoogleGLAProvider(api_key=gemini_api_key))
+    gemini_model = GoogleModel('gemini-2.0-flash-exp', provider=GoogleProvider(api_key=gemini_api_key))
     openai_model = OpenAIChatModel('gpt-4o-mini', provider=OpenAIProvider(api_key=openai_api_key))
-=======
-    gemini_model = GoogleModel('gemini-2.0-flash-exp', provider=GoogleProvider(api_key=gemini_api_key))
-    openai_model = OpenAIModel('gpt-4o-mini', provider=OpenAIProvider(api_key=openai_api_key))
->>>>>>> 223a58f5
 
     agent = Agent(model=gemini_model)
 
@@ -2871,7 +2866,7 @@
     c.created = None  # type: ignore
 
     mock_client = MockOpenAI.create_mock(c)
-    m = OpenAIModel('gpt-4o', provider=OpenAIProvider(openai_client=mock_client))
+    m = OpenAIChatModel('gpt-4o', provider=OpenAIProvider(openai_client=mock_client))
     agent = Agent(m)
     result = await agent.run('Hello')
     messages = result.all_messages()
@@ -2885,7 +2880,7 @@
     profile = OpenAIModelProfile(openai_supports_tool_choice_required=False).update(openai_model_profile('stub'))
 
     mock_client = MockOpenAI.create_mock(completion_message(ChatCompletionMessage(content='ok', role='assistant')))
-    model = OpenAIModel('stub', provider=OpenAIProvider(openai_client=mock_client), profile=profile)
+    model = OpenAIChatModel('stub', provider=OpenAIProvider(openai_client=mock_client), profile=profile)
 
     params = ModelRequestParameters(function_tools=[ToolDefinition(name='x')], allow_text_output=False)
 
