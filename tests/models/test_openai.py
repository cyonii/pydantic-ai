--- conflicted
+++ resolved
@@ -1564,56 +1564,6 @@
     )
 
 
-@pytest.mark.vcr()
-<<<<<<< HEAD
-async def test_openai_web_search_tool_model_not_supported(allow_model_requests: None, openai_api_key: str):
-    m = OpenAIModel('gpt-4o', provider=OpenAIProvider(api_key=openai_api_key))
-    agent = Agent(
-        m, instructions='You are a helpful assistant.', builtin_tools=[WebSearchTool(search_context_size='low')]
-    )
-
-    with pytest.raises(ModelHTTPError, match='.*Web search options not supported with this model.*'):
-        await agent.run('What day is today?')
-
-
-@pytest.mark.vcr()
-async def test_openai_web_search_tool(allow_model_requests: None, openai_api_key: str):
-    m = OpenAIModel('gpt-4o-search-preview', provider=OpenAIProvider(api_key=openai_api_key))
-    agent = Agent(
-        m, instructions='You are a helpful assistant.', builtin_tools=[WebSearchTool(search_context_size='low')]
-    )
-
-    result = await agent.run('What day is today?')
-    assert result.output == snapshot('May 14, 2025, 8:51:29\u202fAM ')
-
-
-@pytest.mark.vcr()
-async def test_openai_web_search_tool_with_user_location(allow_model_requests: None, openai_api_key: str):
-    m = OpenAIModel('gpt-4o-search-preview', provider=OpenAIProvider(api_key=openai_api_key))
-    agent = Agent(
-        m,
-        instructions='You are a helpful assistant.',
-        builtin_tools=[WebSearchTool(user_location={'city': 'Utrecht', 'country': 'NL'})],
-    )
-
-    result = await agent.run('What is the current temperature?')
-    assert result.output == snapshot("""\
-Het is momenteel zonnig in Utrecht met een temperatuur van 22°C.
-
-## Weer voor Utrecht, Nederland:
-Huidige omstandigheden: Zonnig, 72°F (22°C)
-
-Dagvoorspelling:
-* woensdag, mei 14: minimum: 48°F (9°C), maximum: 71°F (22°C), beschrijving: Afnemende bewolking
-* donderdag, mei 15: minimum: 43°F (6°C), maximum: 67°F (20°C), beschrijving: Na een bewolkt begin keert de zon terug
-* vrijdag, mei 16: minimum: 45°F (7°C), maximum: 64°F (18°C), beschrijving: Overwegend zonnig
-* zaterdag, mei 17: minimum: 47°F (9°C), maximum: 68°F (20°C), beschrijving: Overwegend zonnig
-* zondag, mei 18: minimum: 47°F (8°C), maximum: 68°F (20°C), beschrijving: Deels zonnig
-* maandag, mei 19: minimum: 49°F (9°C), maximum: 70°F (21°C), beschrijving: Deels zonnig
-* dinsdag, mei 20: minimum: 49°F (10°C), maximum: 72°F (22°C), beschrijving: Zonnig tot gedeeltelijk bewolkt
- \
-""")
-=======
 async def test_openai_instructions_with_logprobs(allow_model_requests: None):
     # Create a mock response with logprobs
     c = completion_message(
@@ -1632,10 +1582,7 @@
         'gpt-4o',
         provider=OpenAIProvider(openai_client=mock_client),
     )
-    agent = Agent(
-        m,
-        instructions='You are a helpful assistant.',
-    )
+    agent = Agent(m, instructions='You are a helpful assistant.')
     result = await agent.run(
         'What is the capital of Minas Gerais?',
         model_settings=OpenAIModelSettings(openai_logprobs=True),
@@ -1651,4 +1598,53 @@
             'top_logprobs': [],
         }
     ]
->>>>>>> 154fec5e
+
+
+@pytest.mark.vcr()
+async def test_openai_web_search_tool_model_not_supported(allow_model_requests: None, openai_api_key: str):
+    m = OpenAIModel('gpt-4o', provider=OpenAIProvider(api_key=openai_api_key))
+    agent = Agent(
+        m, instructions='You are a helpful assistant.', builtin_tools=[WebSearchTool(search_context_size='low')]
+    )
+
+    with pytest.raises(ModelHTTPError, match='.*Web search options not supported with this model.*'):
+        await agent.run('What day is today?')
+
+
+@pytest.mark.vcr()
+async def test_openai_web_search_tool(allow_model_requests: None, openai_api_key: str):
+    m = OpenAIModel('gpt-4o-search-preview', provider=OpenAIProvider(api_key=openai_api_key))
+    agent = Agent(
+        m, instructions='You are a helpful assistant.', builtin_tools=[WebSearchTool(search_context_size='low')]
+    )
+
+    result = await agent.run('What day is today?')
+    assert result.output == snapshot('May 14, 2025, 8:51:29\u202fAM ')
+
+
+@pytest.mark.vcr()
+async def test_openai_web_search_tool_with_user_location(allow_model_requests: None, openai_api_key: str):
+    m = OpenAIModel('gpt-4o-search-preview', provider=OpenAIProvider(api_key=openai_api_key))
+    agent = Agent(
+        m,
+        instructions='You are a helpful assistant.',
+        builtin_tools=[WebSearchTool(user_location={'city': 'Utrecht', 'country': 'NL'})],
+    )
+
+    result = await agent.run('What is the current temperature?')
+    assert result.output == snapshot("""\
+Het is momenteel zonnig in Utrecht met een temperatuur van 22°C.
+
+## Weer voor Utrecht, Nederland:
+Huidige omstandigheden: Zonnig, 72°F (22°C)
+
+Dagvoorspelling:
+* woensdag, mei 14: minimum: 48°F (9°C), maximum: 71°F (22°C), beschrijving: Afnemende bewolking
+* donderdag, mei 15: minimum: 43°F (6°C), maximum: 67°F (20°C), beschrijving: Na een bewolkt begin keert de zon terug
+* vrijdag, mei 16: minimum: 45°F (7°C), maximum: 64°F (18°C), beschrijving: Overwegend zonnig
+* zaterdag, mei 17: minimum: 47°F (9°C), maximum: 68°F (20°C), beschrijving: Overwegend zonnig
+* zondag, mei 18: minimum: 47°F (8°C), maximum: 68°F (20°C), beschrijving: Deels zonnig
+* maandag, mei 19: minimum: 49°F (9°C), maximum: 70°F (21°C), beschrijving: Deels zonnig
+* dinsdag, mei 20: minimum: 49°F (10°C), maximum: 72°F (22°C), beschrijving: Zonnig tot gedeeltelijk bewolkt
+ \
+""")