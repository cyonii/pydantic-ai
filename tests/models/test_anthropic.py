from __future__ import annotations as _annotations

import json
import os
from collections.abc import Sequence
from dataclasses import dataclass, field
from datetime import timezone
from functools import cached_property
from typing import Any, Callable, TypeVar, Union, cast

import httpx
import pytest
from inline_snapshot import snapshot

from pydantic_ai import Agent, ModelHTTPError, ModelRetry
from pydantic_ai.builtin_tools import CodeExecutionTool, WebSearchTool
from pydantic_ai.messages import (
    BinaryContent,
    DocumentUrl,
    ImageUrl,
    ModelRequest,
    ModelResponse,
    RetryPromptPart,
    SystemPromptPart,
    TextPart,
    ToolCallPart,
    ToolReturnPart,
    UserPromptPart,
)
from pydantic_ai.result import Usage
from pydantic_ai.settings import ModelSettings

from ..conftest import IsDatetime, IsNow, IsStr, TestEnv, raise_if_exception, try_import
from .mock_async_stream import MockAsyncStream

with try_import() as imports_successful:
    from anthropic import NOT_GIVEN, APIStatusError, AsyncAnthropic
    from anthropic.resources.beta import AsyncBeta
    from anthropic.types.beta import (
        BetaContentBlock,
        BetaInputJSONDelta,
        BetaMessage,
        BetaMessageDeltaUsage,
        BetaRawContentBlockDeltaEvent,
        BetaRawContentBlockStartEvent,
        BetaRawContentBlockStopEvent,
        BetaRawMessageDeltaEvent,
        BetaRawMessageStartEvent,
        BetaRawMessageStopEvent,
        BetaRawMessageStreamEvent,
        BetaTextBlock,
        BetaToolUseBlock,
        BetaUsage,
    )
    from anthropic.types.beta.beta_raw_message_delta_event import Delta

    from pydantic_ai.models.anthropic import (
        AnthropicModel,
        AnthropicModelSettings,
        _map_usage,  # pyright: ignore[reportPrivateUsage]
    )
    from pydantic_ai.providers.anthropic import AnthropicProvider

    # note: we use Union here so that casting works with Python 3.9
    MockAnthropicMessage = Union[BetaMessage, Exception]
    MockRawMessageStreamEvent = Union[BetaRawMessageStreamEvent, Exception]

pytestmark = [
    pytest.mark.skipif(not imports_successful(), reason='anthropic not installed'),
    pytest.mark.anyio,
]

# Type variable for generic AsyncStream
T = TypeVar('T')


def test_init():
    m = AnthropicModel('claude-3-5-haiku-latest', provider=AnthropicProvider(api_key='foobar'))
    assert m.client.api_key == 'foobar'
    assert m.model_name == 'claude-3-5-haiku-latest'
    assert m.system == 'anthropic'
    assert m.base_url == 'https://api.anthropic.com'


@dataclass
class MockAnthropic:
    messages_: MockAnthropicMessage | Sequence[MockAnthropicMessage] | None = None
    stream: Sequence[MockRawMessageStreamEvent] | Sequence[Sequence[MockRawMessageStreamEvent]] | None = None
    index = 0
    chat_completion_kwargs: list[dict[str, Any]] = field(default_factory=list)
    base_url: str | None = None

    @cached_property
    def beta(self) -> AsyncBeta:
        return cast(AsyncBeta, self)

    @cached_property
    def messages(self) -> Any:
        return type('Messages', (), {'create': self.messages_create})

    @classmethod
    def create_mock(cls, messages_: MockAnthropicMessage | Sequence[MockAnthropicMessage]) -> AsyncAnthropic:
        return cast(AsyncAnthropic, cls(messages_=messages_))

    @classmethod
    def create_stream_mock(
        cls, stream: Sequence[MockRawMessageStreamEvent] | Sequence[Sequence[MockRawMessageStreamEvent]]
    ) -> AsyncAnthropic:
        return cast(AsyncAnthropic, cls(stream=stream))

    async def messages_create(
        self, *_args: Any, stream: bool = False, **kwargs: Any
    ) -> BetaMessage | MockAsyncStream[MockRawMessageStreamEvent]:
        self.chat_completion_kwargs.append({k: v for k, v in kwargs.items() if v is not NOT_GIVEN})

        if stream:
            assert self.stream is not None, 'you can only use `stream=True` if `stream` is provided'
            if isinstance(self.stream[0], Sequence):
                response = MockAsyncStream(iter(cast(list[MockRawMessageStreamEvent], self.stream[self.index])))
            else:
                response = MockAsyncStream(  # pragma: no cover
                    iter(cast(list[MockRawMessageStreamEvent], self.stream))
                )
        else:
            assert self.messages_ is not None, '`messages` must be provided'
            if isinstance(self.messages_, Sequence):
                raise_if_exception(self.messages_[self.index])
                response = cast(BetaMessage, self.messages_[self.index])
            else:
                raise_if_exception(self.messages_)
                response = cast(BetaMessage, self.messages_)
        self.index += 1
        return response


def completion_message(content: list[BetaContentBlock], usage: BetaUsage) -> BetaMessage:
    return BetaMessage(
        id='123',
        content=content,
        model='claude-3-5-haiku-123',
        role='assistant',
        stop_reason='end_turn',
        type='message',
        usage=usage,
    )


async def test_sync_request_text_response(allow_model_requests: None):
    c = completion_message([BetaTextBlock(text='world', type='text')], BetaUsage(input_tokens=5, output_tokens=10))
    mock_client = MockAnthropic.create_mock(c)
    m = AnthropicModel('claude-3-5-haiku-latest', provider=AnthropicProvider(anthropic_client=mock_client))
    agent = Agent(m)

    result = await agent.run('hello')
    assert result.output == 'world'
    assert result.usage() == snapshot(
        Usage(
            requests=1,
            request_tokens=5,
            response_tokens=10,
            total_tokens=15,
            details={'input_tokens': 5, 'output_tokens': 10},
        )
    )
    # reset the index so we get the same response again
    mock_client.index = 0  # type: ignore

    result = await agent.run('hello', message_history=result.new_messages())
    assert result.output == 'world'
    assert result.usage() == snapshot(
        Usage(
            requests=1,
            request_tokens=5,
            response_tokens=10,
            total_tokens=15,
            details={'input_tokens': 5, 'output_tokens': 10},
        )
    )
    assert result.all_messages() == snapshot(
        [
            ModelRequest(parts=[UserPromptPart(content='hello', timestamp=IsNow(tz=timezone.utc))]),
            ModelResponse(
                parts=[TextPart(content='world')],
                usage=Usage(
                    requests=1,
                    request_tokens=5,
                    response_tokens=10,
                    total_tokens=15,
                    details={'input_tokens': 5, 'output_tokens': 10},
                ),
                model_name='claude-3-5-haiku-123',
                timestamp=IsNow(tz=timezone.utc),
                vendor_id='123',
            ),
            ModelRequest(parts=[UserPromptPart(content='hello', timestamp=IsNow(tz=timezone.utc))]),
            ModelResponse(
                parts=[TextPart(content='world')],
                usage=Usage(
                    requests=1,
                    request_tokens=5,
                    response_tokens=10,
                    total_tokens=15,
                    details={'input_tokens': 5, 'output_tokens': 10},
                ),
                model_name='claude-3-5-haiku-123',
                timestamp=IsNow(tz=timezone.utc),
                vendor_id='123',
            ),
        ]
    )


async def test_async_request_prompt_caching(allow_model_requests: None):
    c = completion_message(
        [BetaTextBlock(text='world', type='text')],
        usage=BetaUsage(
            input_tokens=3,
            output_tokens=5,
            cache_creation_input_tokens=4,
            cache_read_input_tokens=6,
        ),
    )
    mock_client = MockAnthropic.create_mock(c)
    m = AnthropicModel('claude-3-5-haiku-latest', provider=AnthropicProvider(anthropic_client=mock_client))
    agent = Agent(m)

    result = await agent.run('hello')
    assert result.output == 'world'
    assert result.usage() == snapshot(
        Usage(
            requests=1,
            request_tokens=13,
            response_tokens=5,
            total_tokens=18,
            details={
                'input_tokens': 3,
                'output_tokens': 5,
                'cache_creation_input_tokens': 4,
                'cache_read_input_tokens': 6,
            },
        )
    )


async def test_async_request_text_response(allow_model_requests: None):
    c = completion_message(
        [BetaTextBlock(text='world', type='text')],
        usage=BetaUsage(input_tokens=3, output_tokens=5),
    )
    mock_client = MockAnthropic.create_mock(c)
    m = AnthropicModel('claude-3-5-haiku-latest', provider=AnthropicProvider(anthropic_client=mock_client))
    agent = Agent(m)

    result = await agent.run('hello')
    assert result.output == 'world'
    assert result.usage() == snapshot(
        Usage(
            requests=1,
            request_tokens=3,
            response_tokens=5,
            total_tokens=8,
            details={'input_tokens': 3, 'output_tokens': 5},
        )
    )


async def test_request_structured_response(allow_model_requests: None):
    c = completion_message(
        [BetaToolUseBlock(id='123', input={'response': [1, 2, 3]}, name='final_result', type='tool_use')],
        usage=BetaUsage(input_tokens=3, output_tokens=5),
    )
    mock_client = MockAnthropic.create_mock(c)
    m = AnthropicModel('claude-3-5-haiku-latest', provider=AnthropicProvider(anthropic_client=mock_client))
    agent = Agent(m, output_type=list[int])

    result = await agent.run('hello')
    assert result.output == [1, 2, 3]
    assert result.all_messages() == snapshot(
        [
            ModelRequest(parts=[UserPromptPart(content='hello', timestamp=IsNow(tz=timezone.utc))]),
            ModelResponse(
                parts=[
                    ToolCallPart(
                        tool_name='final_result',
                        args={'response': [1, 2, 3]},
                        tool_call_id='123',
                    )
                ],
                usage=Usage(
                    requests=1,
                    request_tokens=3,
                    response_tokens=5,
                    total_tokens=8,
                    details={'input_tokens': 3, 'output_tokens': 5},
                ),
                model_name='claude-3-5-haiku-123',
                timestamp=IsNow(tz=timezone.utc),
                vendor_id='123',
            ),
            ModelRequest(
                parts=[
                    ToolReturnPart(
                        tool_name='final_result',
                        content='Final result processed.',
                        tool_call_id='123',
                        timestamp=IsNow(tz=timezone.utc),
                    )
                ]
            ),
        ]
    )


async def test_request_tool_call(allow_model_requests: None):
    responses = [
        completion_message(
            [BetaToolUseBlock(id='1', input={'loc_name': 'San Francisco'}, name='get_location', type='tool_use')],
            usage=BetaUsage(input_tokens=2, output_tokens=1),
        ),
        completion_message(
            [BetaToolUseBlock(id='2', input={'loc_name': 'London'}, name='get_location', type='tool_use')],
            usage=BetaUsage(input_tokens=3, output_tokens=2),
        ),
        completion_message(
            [BetaTextBlock(text='final response', type='text')],
            usage=BetaUsage(input_tokens=3, output_tokens=5),
        ),
    ]

    mock_client = MockAnthropic.create_mock(responses)
    m = AnthropicModel('claude-3-5-haiku-latest', provider=AnthropicProvider(anthropic_client=mock_client))
    agent = Agent(m, system_prompt='this is the system prompt')

    @agent.tool_plain
    async def get_location(loc_name: str) -> str:
        if loc_name == 'London':
            return json.dumps({'lat': 51, 'lng': 0})
        else:
            raise ModelRetry('Wrong location, please try again')

    result = await agent.run('hello')
    assert result.output == 'final response'
    assert result.all_messages() == snapshot(
        [
            ModelRequest(
                parts=[
                    SystemPromptPart(content='this is the system prompt', timestamp=IsNow(tz=timezone.utc)),
                    UserPromptPart(content='hello', timestamp=IsNow(tz=timezone.utc)),
                ]
            ),
            ModelResponse(
                parts=[
                    ToolCallPart(
                        tool_name='get_location',
                        args={'loc_name': 'San Francisco'},
                        tool_call_id='1',
                    )
                ],
                usage=Usage(
                    requests=1,
                    request_tokens=2,
                    response_tokens=1,
                    total_tokens=3,
                    details={'input_tokens': 2, 'output_tokens': 1},
                ),
                model_name='claude-3-5-haiku-123',
                timestamp=IsNow(tz=timezone.utc),
                vendor_id='123',
            ),
            ModelRequest(
                parts=[
                    RetryPromptPart(
                        content='Wrong location, please try again',
                        tool_name='get_location',
                        tool_call_id='1',
                        timestamp=IsNow(tz=timezone.utc),
                    )
                ]
            ),
            ModelResponse(
                parts=[
                    ToolCallPart(
                        tool_name='get_location',
                        args={'loc_name': 'London'},
                        tool_call_id='2',
                    )
                ],
                usage=Usage(
                    requests=1,
                    request_tokens=3,
                    response_tokens=2,
                    total_tokens=5,
                    details={'input_tokens': 3, 'output_tokens': 2},
                ),
                model_name='claude-3-5-haiku-123',
                timestamp=IsNow(tz=timezone.utc),
                vendor_id='123',
            ),
            ModelRequest(
                parts=[
                    ToolReturnPart(
                        tool_name='get_location',
                        content='{"lat": 51, "lng": 0}',
                        tool_call_id='2',
                        timestamp=IsNow(tz=timezone.utc),
                    )
                ]
            ),
            ModelResponse(
                parts=[TextPart(content='final response')],
                usage=Usage(
                    requests=1,
                    request_tokens=3,
                    response_tokens=5,
                    total_tokens=8,
                    details={'input_tokens': 3, 'output_tokens': 5},
                ),
                model_name='claude-3-5-haiku-123',
                timestamp=IsNow(tz=timezone.utc),
                vendor_id='123',
            ),
        ]
    )


def get_mock_chat_completion_kwargs(async_anthropic: AsyncAnthropic) -> list[dict[str, Any]]:
    if isinstance(async_anthropic, MockAnthropic):
        return async_anthropic.chat_completion_kwargs
    else:  # pragma: no cover
        raise RuntimeError('Not a MockOpenAI instance')


@pytest.mark.parametrize('parallel_tool_calls', [True, False])
async def test_parallel_tool_calls(allow_model_requests: None, parallel_tool_calls: bool) -> None:
    responses = [
        completion_message(
            [BetaToolUseBlock(id='1', input={'loc_name': 'San Francisco'}, name='get_location', type='tool_use')],
            usage=BetaUsage(input_tokens=2, output_tokens=1),
        ),
        completion_message(
            [BetaTextBlock(text='final response', type='text')],
            usage=BetaUsage(input_tokens=3, output_tokens=5),
        ),
    ]

    mock_client = MockAnthropic.create_mock(responses)
    m = AnthropicModel('claude-3-5-haiku-latest', provider=AnthropicProvider(anthropic_client=mock_client))
    agent = Agent(m, model_settings=ModelSettings(parallel_tool_calls=parallel_tool_calls))

    @agent.tool_plain
    async def get_location(loc_name: str) -> str:
        if loc_name == 'London':
            return json.dumps({'lat': 51, 'lng': 0})  # pragma: no cover
        else:
            raise ModelRetry('Wrong location, please try again')

    await agent.run('hello')
    assert get_mock_chat_completion_kwargs(mock_client)[0]['tool_choice']['disable_parallel_tool_use'] == (
        not parallel_tool_calls
    )


@pytest.mark.vcr
async def test_multiple_parallel_tool_calls(allow_model_requests: None):
    async def retrieve_entity_info(name: str) -> str:
        """Get the knowledge about the given entity."""
        data = {
            'alice': "alice is bob's wife",
            'bob': "bob is alice's husband",
            'charlie': "charlie is alice's son",
            'daisy': "daisy is bob's daughter and charlie's younger sister",
        }
        return data[name.lower()]

    system_prompt = """
    Use the `retrieve_entity_info` tool to get information about a specific person.
    If you need to use `retrieve_entity_info` to get information about multiple people, try
    to call them in parallel as much as possible.
    Think step by step and then provide a single most probable concise answer.
    """

    # If we don't provide some value for the API key, the anthropic SDK will raise an error.
    # However, we do want to use the environment variable if present when rewriting VCR cassettes.
    api_key = os.environ.get('ANTHROPIC_API_KEY', 'mock-value')
    agent = Agent(
        AnthropicModel('claude-3-5-haiku-latest', provider=AnthropicProvider(api_key=api_key)),
        system_prompt=system_prompt,
        tools=[retrieve_entity_info],
    )

    result = await agent.run('Alice, Bob, Charlie and Daisy are a family. Who is the youngest?')
    assert 'Daisy is the youngest' in result.output

    all_messages = result.all_messages()
    first_response = all_messages[1]
    second_request = all_messages[2]
    assert first_response.parts == snapshot(
        [
            TextPart(
                content="I'll help you find out who is the youngest by retrieving information about each family member.",
                part_kind='text',
            ),
            ToolCallPart(
                tool_name='retrieve_entity_info', args={'name': 'Alice'}, tool_call_id=IsStr(), part_kind='tool-call'
            ),
            ToolCallPart(
                tool_name='retrieve_entity_info', args={'name': 'Bob'}, tool_call_id=IsStr(), part_kind='tool-call'
            ),
            ToolCallPart(
                tool_name='retrieve_entity_info', args={'name': 'Charlie'}, tool_call_id=IsStr(), part_kind='tool-call'
            ),
            ToolCallPart(
                tool_name='retrieve_entity_info', args={'name': 'Daisy'}, tool_call_id=IsStr(), part_kind='tool-call'
            ),
        ]
    )
    assert second_request.parts == snapshot(
        [
            ToolReturnPart(
                tool_name='retrieve_entity_info',
                content="alice is bob's wife",
                tool_call_id=IsStr(),
                timestamp=IsDatetime(),
                part_kind='tool-return',
            ),
            ToolReturnPart(
                tool_name='retrieve_entity_info',
                content="bob is alice's husband",
                tool_call_id=IsStr(),
                timestamp=IsDatetime(),
                part_kind='tool-return',
            ),
            ToolReturnPart(
                tool_name='retrieve_entity_info',
                content="charlie is alice's son",
                tool_call_id=IsStr(),
                timestamp=IsDatetime(),
                part_kind='tool-return',
            ),
            ToolReturnPart(
                tool_name='retrieve_entity_info',
                content="daisy is bob's daughter and charlie's younger sister",
                tool_call_id=IsStr(),
                timestamp=IsDatetime(),
                part_kind='tool-return',
            ),
        ]
    )

    # Ensure the tool call IDs match between the tool calls and the tool returns
    tool_call_part_ids = [part.tool_call_id for part in first_response.parts if part.part_kind == 'tool-call']
    tool_return_part_ids = [part.tool_call_id for part in second_request.parts if part.part_kind == 'tool-return']
    assert len(set(tool_call_part_ids)) == 4  # ensure they are all unique
    assert tool_call_part_ids == tool_return_part_ids


async def test_anthropic_specific_metadata(allow_model_requests: None) -> None:
    c = completion_message([BetaTextBlock(text='world', type='text')], BetaUsage(input_tokens=5, output_tokens=10))
    mock_client = MockAnthropic.create_mock(c)
    m = AnthropicModel('claude-3-5-haiku-latest', provider=AnthropicProvider(anthropic_client=mock_client))
    agent = Agent(m)

    result = await agent.run('hello', model_settings=AnthropicModelSettings(anthropic_metadata={'user_id': '123'}))
    assert result.output == 'world'
    assert get_mock_chat_completion_kwargs(mock_client)[0]['metadata']['user_id'] == '123'


async def test_stream_structured(allow_model_requests: None):
    """Test streaming structured responses with Anthropic's API.

    This test simulates how Anthropic streams tool calls:
    1. Message start
    2. Tool block start with initial data
    3. Tool block delta with additional data
    4. Tool block stop
    5. Update usage
    6. Message stop
    """
    stream = [
        BetaRawMessageStartEvent(
            type='message_start',
            message=BetaMessage(
                id='msg_123',
                model='claude-3-5-haiku-latest',
                role='assistant',
                type='message',
                content=[],
                stop_reason=None,
                usage=BetaUsage(input_tokens=20, output_tokens=0),
            ),
        ),
        # Start tool block with initial data
        BetaRawContentBlockStartEvent(
            type='content_block_start',
            index=0,
            content_block=BetaToolUseBlock(type='tool_use', id='tool_1', name='my_tool', input={}),
        ),
        # Add more data through an incomplete JSON delta
        BetaRawContentBlockDeltaEvent(
            type='content_block_delta',
            index=0,
            delta=BetaInputJSONDelta(type='input_json_delta', partial_json='{"first": "One'),
        ),
        BetaRawContentBlockDeltaEvent(
            type='content_block_delta',
            index=0,
            delta=BetaInputJSONDelta(type='input_json_delta', partial_json='", "second": "Two"'),
        ),
        BetaRawContentBlockDeltaEvent(
            type='content_block_delta',
            index=0,
            delta=BetaInputJSONDelta(type='input_json_delta', partial_json='}'),
        ),
        # Mark tool block as complete
        BetaRawContentBlockStopEvent(type='content_block_stop', index=0),
        # Update the top-level message with usage
        BetaRawMessageDeltaEvent(
            type='message_delta',
            delta=Delta(stop_reason='end_turn'),
            usage=BetaMessageDeltaUsage(output_tokens=5),
        ),
        # Mark message as complete
        BetaRawMessageStopEvent(type='message_stop'),
    ]

    done_stream = [
        BetaRawMessageStartEvent(
            type='message_start',
            message=BetaMessage(
                id='msg_123',
                model='claude-3-5-haiku-latest',
                role='assistant',
                type='message',
                content=[],
                stop_reason=None,
                usage=BetaUsage(input_tokens=0, output_tokens=0),
            ),
        ),
        # Text block with final data
        BetaRawContentBlockStartEvent(
            type='content_block_start',
            index=0,
            content_block=BetaTextBlock(type='text', text='FINAL_PAYLOAD'),
        ),
        BetaRawContentBlockStopEvent(type='content_block_stop', index=0),
        BetaRawMessageStopEvent(type='message_stop'),
    ]

    mock_client = MockAnthropic.create_stream_mock([stream, done_stream])
    m = AnthropicModel('claude-3-5-haiku-latest', provider=AnthropicProvider(anthropic_client=mock_client))
    agent = Agent(m)

    tool_called = False

    @agent.tool_plain
    async def my_tool(first: str, second: str) -> int:
        nonlocal tool_called
        tool_called = True
        return len(first) + len(second)

    async with agent.run_stream('') as result:
        assert not result.is_complete
        chunks = [c async for c in result.stream(debounce_by=None)]

        # The tool output doesn't echo any content to the stream, so we only get the final payload once when
        # the block starts and once when it ends.
        assert chunks == snapshot(
            [
                'FINAL_PAYLOAD',
                'FINAL_PAYLOAD',
            ]
        )
        assert result.is_complete
        assert result.usage() == snapshot(
            Usage(
                requests=2,
                request_tokens=20,
                response_tokens=5,
                total_tokens=25,
                details={'input_tokens': 20, 'output_tokens': 5},
            )
        )
        assert tool_called


@pytest.mark.vcr()
async def test_image_url_input(allow_model_requests: None, anthropic_api_key: str):
    m = AnthropicModel('claude-3-5-haiku-latest', provider=AnthropicProvider(api_key=anthropic_api_key))
    agent = Agent(m)

    result = await agent.run(
        [
            'What is this vegetable?',
            ImageUrl(url='https://t3.ftcdn.net/jpg/00/85/79/92/360_F_85799278_0BBGV9OAdQDTLnKwAPBCcg1J7QtiieJY.jpg'),
        ]
    )
    assert result.output == snapshot(
        "This is a potato. It's a yellow/golden-colored potato with a characteristic oblong, slightly irregular shape and a skin covered in small eyes or indentations. Potatoes are a starchy root vegetable that belongs to the nightshade family and are a staple food in many cuisines around the world. This particular potato looks like it's in good condition, with a smooth, unblemished skin and a uniform yellow color."
    )


@pytest.mark.vcr()
async def test_extra_headers(allow_model_requests: None, anthropic_api_key: str):
    # This test doesn't do anything, it's just here to ensure that calls with `extra_headers` don't cause errors, including type.
    m = AnthropicModel('claude-3-5-haiku-latest', provider=AnthropicProvider(api_key=anthropic_api_key))
    agent = Agent(
        m,
        model_settings=AnthropicModelSettings(
            anthropic_metadata={'user_id': '123'}, extra_headers={'Extra-Header-Key': 'Extra-Header-Value'}
        ),
    )
    await agent.run('hello')


@pytest.mark.vcr()
async def test_image_url_input_invalid_mime_type(allow_model_requests: None, anthropic_api_key: str):
    m = AnthropicModel('claude-3-5-haiku-latest', provider=AnthropicProvider(api_key=anthropic_api_key))
    agent = Agent(m)

    result = await agent.run(
        [
            'What animal is this?',
            ImageUrl(
                url='https://lh3.googleusercontent.com/proxy/YngsuS8jQJysXxeucAgVBcSgIdwZlSQ-HvsNxGjHS0SrUKXI161bNKh6SOcMsNUGsnxoOrS3AYX--MT4T3S3SoCgSD1xKrtBwwItcgexaX_7W-qHo-VupmYgjjzWO-BuORLp9-pj8Kjr'
            ),
        ]
    )
    assert result.output == snapshot(
        'This is a Great Horned Owl (Bubo virginianus), a large and powerful owl species native to the Americas. The owl is shown sitting on a branch surrounded by yellow-green foliage, with its distinctive mottled gray-brown feathers and prominent ear tufts (often called "horns"). It has striking yellow eyes that are looking directly at the camera, giving it an intense and alert appearance. Great Horned Owls are known for their excellent camouflage, powerful talons, and nocturnal hunting habits. They are widespread across North and South America and are one of the most common and adaptable owl species.'
    )


@pytest.mark.vcr()
async def test_image_as_binary_content_tool_response(
    allow_model_requests: None, anthropic_api_key: str, image_content: BinaryContent
):
    m = AnthropicModel('claude-3-5-sonnet-latest', provider=AnthropicProvider(api_key=anthropic_api_key))
    agent = Agent(m)

    @agent.tool_plain
    async def get_image() -> BinaryContent:
        return image_content

    result = await agent.run(['What fruit is in the image you can get from the get_image tool?'])
    assert result.all_messages() == snapshot(
        [
            ModelRequest(
                parts=[
                    UserPromptPart(
                        content=['What fruit is in the image you can get from the get_image tool?'],
                        timestamp=IsDatetime(),
                    )
                ]
            ),
            ModelResponse(
                parts=[
                    TextPart(content='Let me get the image and check.'),
                    ToolCallPart(tool_name='get_image', args={}, tool_call_id='toolu_01YJiJ82nETV7aRdJr9f6Np7'),
                ],
                usage=Usage(
                    requests=1,
                    request_tokens=372,
                    response_tokens=45,
                    total_tokens=417,
                    details={
                        'cache_creation_input_tokens': 0,
                        'cache_read_input_tokens': 0,
                        'input_tokens': 372,
                        'output_tokens': 45,
                    },
                ),
                model_name='claude-3-5-sonnet-20241022',
                timestamp=IsDatetime(),
                vendor_id='msg_01CC59GmUmYXKCV26rHfr32m',
            ),
            ModelRequest(
                parts=[
                    ToolReturnPart(
                        tool_name='get_image',
                        content='See file 1c8566',
                        tool_call_id='toolu_01YJiJ82nETV7aRdJr9f6Np7',
                        timestamp=IsDatetime(),
                    ),
                    UserPromptPart(
                        content=[
                            'This is file 1c8566:',
                            image_content,
                        ],
                        timestamp=IsDatetime(),
                    ),
                ]
            ),
            ModelResponse(
                parts=[
                    TextPart(
                        content="The image shows a kiwi fruit that has been cut in half, displaying its characteristic bright green flesh with small black seeds arranged in a circular pattern around a white center core. The fruit's thin, fuzzy brown skin is visible around the edges of the slice."
                    )
                ],
                usage=Usage(
                    requests=1,
                    request_tokens=2021,
                    response_tokens=57,
                    total_tokens=2078,
                    details={
                        'cache_creation_input_tokens': 0,
                        'cache_read_input_tokens': 0,
                        'input_tokens': 2021,
                        'output_tokens': 57,
                    },
                ),
                model_name='claude-3-5-sonnet-20241022',
                timestamp=IsDatetime(),
                vendor_id='msg_014MJqSsWD1pUC23Vvi57LoY',
            ),
        ]
    )


@pytest.mark.parametrize('media_type', ('audio/wav', 'audio/mpeg'))
async def test_audio_as_binary_content_input(allow_model_requests: None, media_type: str):
    c = completion_message([BetaTextBlock(text='world', type='text')], BetaUsage(input_tokens=5, output_tokens=10))
    mock_client = MockAnthropic.create_mock(c)
    m = AnthropicModel('claude-3-5-haiku-latest', provider=AnthropicProvider(anthropic_client=mock_client))
    agent = Agent(m)

    base64_content = b'//uQZ'

    with pytest.raises(RuntimeError, match='Only images and PDFs are supported for binary content'):
        await agent.run(['hello', BinaryContent(data=base64_content, media_type=media_type)])


def test_model_status_error(allow_model_requests: None) -> None:
    mock_client = MockAnthropic.create_mock(
        APIStatusError(
            'test error',
            response=httpx.Response(status_code=500, request=httpx.Request('POST', 'https://example.com/v1')),
            body={'error': 'test error'},
        )
    )
    m = AnthropicModel('claude-3-5-sonnet-latest', provider=AnthropicProvider(anthropic_client=mock_client))
    agent = Agent(m)
    with pytest.raises(ModelHTTPError) as exc_info:
        agent.run_sync('hello')
    assert str(exc_info.value) == snapshot(
        "status_code: 500, model_name: claude-3-5-sonnet-latest, body: {'error': 'test error'}"
    )


@pytest.mark.vcr()
async def test_document_binary_content_input(
    allow_model_requests: None, anthropic_api_key: str, document_content: BinaryContent
):
    m = AnthropicModel('claude-3-5-sonnet-latest', provider=AnthropicProvider(api_key=anthropic_api_key))
    agent = Agent(m)

    result = await agent.run(['What is the main content on this document?', document_content])
    assert result.output == snapshot(
        'The document shows only the text "Dummy PDF file" at the top of what appears to be a blank white page.'
    )


@pytest.mark.vcr()
async def test_document_url_input(allow_model_requests: None, anthropic_api_key: str):
    m = AnthropicModel('claude-3-5-sonnet-latest', provider=AnthropicProvider(api_key=anthropic_api_key))
    agent = Agent(m)

    document_url = DocumentUrl(url='https://pdfobject.com/pdf/sample.pdf')

    result = await agent.run(['What is the main content on this document?', document_url])
    assert result.output == snapshot(
        'This document appears to be a sample PDF file that contains Lorem ipsum text, which is placeholder text commonly used in design and publishing. The document starts with "Sample PDF" and includes the line "This is a simple PDF file. Fun fun fun." followed by several paragraphs of Lorem ipsum text. Lorem ipsum is dummy text that has no meaningful content - it\'s typically used to demonstrate the visual form of a document or typeface without the distraction of meaningful content.'
    )


@pytest.mark.vcr()
async def test_text_document_url_input(allow_model_requests: None, anthropic_api_key: str):
    m = AnthropicModel('claude-3-5-sonnet-latest', provider=AnthropicProvider(api_key=anthropic_api_key))
    agent = Agent(m)

    text_document_url = DocumentUrl(url='https://example-files.online-convert.com/document/txt/example.txt')

    result = await agent.run(['What is the main content on this document?', text_document_url])
    assert result.output == snapshot("""\
This document is primarily about the use of placeholder names, specifically focusing on "John Doe" and its variants. The content explains how these placeholder names are used in legal contexts and other situations when a person's identity is unknown or needs to be withheld. The text describes:

1. Various placeholder names like:
- "John Doe" (for males)
- "Jane Doe" or "Jane Roe" (for females)
- "Jonnie Doe" and "Janie Doe" (for children)
- "Baby Doe" (for unidentified children)

2. The usage of these names in:
- Legal actions and cases
- Hospital settings for unidentified patients
- Forms and examples
- Popular culture

3. Regional variations, noting that while this practice is common in the United States and Canada, other English-speaking countries like the UK use alternatives such as "Joe Bloggs" or "John Smith."

The document appears to be a test file with example content sourced from Wikipedia, including licensing information and attribution details at the end.\
""")


def test_init_with_provider():
    provider = AnthropicProvider(api_key='api-key')
    model = AnthropicModel('claude-3-opus-latest', provider=provider)
    assert model.model_name == 'claude-3-opus-latest'
    assert model.client == provider.client


def test_init_with_provider_string(env: TestEnv):
    env.set('ANTHROPIC_API_KEY', 'env-api-key')
    model = AnthropicModel('claude-3-opus-latest', provider='anthropic')
    assert model.model_name == 'claude-3-opus-latest'
    assert model.client is not None


@pytest.mark.vcr()
async def test_anthropic_model_instructions(allow_model_requests: None, anthropic_api_key: str):
    m = AnthropicModel('claude-3-opus-latest', provider=AnthropicProvider(api_key=anthropic_api_key))
    agent = Agent(m)

    @agent.instructions
    def simple_instructions():
        return 'You are a helpful assistant.'

    result = await agent.run('What is the capital of France?')
    assert result.all_messages() == snapshot(
        [
            ModelRequest(
                parts=[UserPromptPart(content='What is the capital of France?', timestamp=IsDatetime())],
                instructions='You are a helpful assistant.',
            ),
            ModelResponse(
                parts=[TextPart(content='The capital of France is Paris.')],
                usage=Usage(
                    requests=1,
                    request_tokens=20,
                    response_tokens=10,
                    total_tokens=30,
                    details={
                        'cache_creation_input_tokens': 0,
                        'cache_read_input_tokens': 0,
                        'input_tokens': 20,
                        'output_tokens': 10,
                    },
                ),
                model_name='claude-3-opus-20240229',
                timestamp=IsDatetime(),
                vendor_id='msg_01BznVNBje2zyfpCfNQCD5en',
            ),
        ]
    )


async def test_multiple_system_prompt_formatting(allow_model_requests: None):
    c = completion_message([BetaTextBlock(text='world', type='text')], BetaUsage(input_tokens=5, output_tokens=10))
    mock_client = MockAnthropic().create_mock(c)
    m = AnthropicModel('claude-3-5-haiku-latest', provider=AnthropicProvider(anthropic_client=mock_client))
    agent = Agent(m, system_prompt='this is the system prompt')

    @agent.system_prompt
    def system_prompt() -> str:
        return 'and this is another'

    await agent.run('hello')
    completion_kwargs = get_mock_chat_completion_kwargs(mock_client)[0]
    assert 'system' in completion_kwargs
    assert completion_kwargs['system'] == 'this is the system prompt\n\nand this is another'


def anth_msg(usage: BetaUsage) -> BetaMessage:
    return BetaMessage(
        id='x',
        content=[],
        model='claude-3-7-sonnet-latest',
        role='assistant',
        type='message',
        usage=usage,
    )


@pytest.mark.parametrize(
    'message_callback,usage',
    [
        pytest.param(
            lambda: anth_msg(BetaUsage(input_tokens=1, output_tokens=1)),
            snapshot(
                Usage(
                    request_tokens=1, response_tokens=1, total_tokens=2, details={'input_tokens': 1, 'output_tokens': 1}
                )
            ),
            id='AnthropicMessage',
        ),
        pytest.param(
            lambda: anth_msg(
                BetaUsage(input_tokens=1, output_tokens=1, cache_creation_input_tokens=2, cache_read_input_tokens=3)
            ),
            snapshot(
                Usage(
                    request_tokens=6,
                    response_tokens=1,
                    total_tokens=7,
                    details={
                        'cache_creation_input_tokens': 2,
                        'cache_read_input_tokens': 3,
                        'input_tokens': 1,
                        'output_tokens': 1,
                    },
                )
            ),
            id='AnthropicMessage-cached',
        ),
        pytest.param(
            lambda: BetaRawMessageStartEvent(
                message=anth_msg(BetaUsage(input_tokens=1, output_tokens=1)), type='message_start'
            ),
            snapshot(
                Usage(
                    request_tokens=1, response_tokens=1, total_tokens=2, details={'input_tokens': 1, 'output_tokens': 1}
                )
            ),
            id='RawMessageStartEvent',
        ),
        pytest.param(
            lambda: BetaRawMessageDeltaEvent(
                delta=Delta(),
                usage=BetaMessageDeltaUsage(output_tokens=5),
                type='message_delta',
            ),
            snapshot(Usage(response_tokens=5, total_tokens=5, details={'output_tokens': 5})),
            id='RawMessageDeltaEvent',
        ),
        pytest.param(lambda: BetaRawMessageStopEvent(type='message_stop'), snapshot(Usage()), id='RawMessageStopEvent'),
    ],
)
<<<<<<< HEAD
def test_usage(message_callback: Callable[[], AnthropicMessage | RawMessageStreamEvent], usage: Usage):
    assert _map_usage(message_callback()) == usage


@pytest.mark.xfail()
@pytest.mark.vcr()
async def test_anthropic_web_search_tool(allow_model_requests: None, anthropic_api_key: str):
    m = AnthropicModel('claude-3-5-sonnet-latest', provider=AnthropicProvider(api_key=anthropic_api_key))
    agent = Agent(m, builtin_tools=[WebSearchTool()])

    result = await agent.run('What day is today?')
    assert result.output == snapshot(
        "I can't tell you what day it is today, as I don't have access to real-time information. However, you can easily check the current date on your device or calendar."
    )


@pytest.mark.vcr()
async def test_anthropic_code_execution_tool(allow_model_requests: None, anthropic_api_key: str):
    m = AnthropicModel('claude-3-5-sonnet-latest', provider=AnthropicProvider(api_key=anthropic_api_key))
    agent = Agent(m, builtin_tools=[CodeExecutionTool()])

    result = await agent.run('How much is 3 * 12390?')
    assert result.output == snapshot()
=======
def test_usage(message_callback: Callable[[], BetaMessage | BetaRawMessageStreamEvent], usage: Usage):
    assert _map_usage(message_callback()) == usage
>>>>>>> 2392791a
<|MERGE_RESOLUTION|>--- conflicted
+++ resolved
@@ -1034,8 +1034,7 @@
         pytest.param(lambda: BetaRawMessageStopEvent(type='message_stop'), snapshot(Usage()), id='RawMessageStopEvent'),
     ],
 )
-<<<<<<< HEAD
-def test_usage(message_callback: Callable[[], AnthropicMessage | RawMessageStreamEvent], usage: Usage):
+def test_usage(message_callback: Callable[[], BetaMessage | BetaRawMessageStreamEvent], usage: Usage):
     assert _map_usage(message_callback()) == usage
 
 
@@ -1057,8 +1056,4 @@
     agent = Agent(m, builtin_tools=[CodeExecutionTool()])
 
     result = await agent.run('How much is 3 * 12390?')
-    assert result.output == snapshot()
-=======
-def test_usage(message_callback: Callable[[], BetaMessage | BetaRawMessageStreamEvent], usage: Usage):
-    assert _map_usage(message_callback()) == usage
->>>>>>> 2392791a
+    assert result.output == snapshot()