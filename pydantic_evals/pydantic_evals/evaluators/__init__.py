--- conflicted
+++ resolved
@@ -10,11 +10,7 @@
     Python,
 )
 from .context import EvaluatorContext
-<<<<<<< HEAD
-from .evaluator import EvaluationReason, EvaluationResult, Evaluator, EvaluatorFailure, EvaluatorOutput
-=======
-from .evaluator import EvaluationReason, EvaluationResult, Evaluator, EvaluatorOutput, EvaluatorSpec
->>>>>>> d75fd42f
+from .evaluator import EvaluationReason, EvaluationResult, Evaluator, EvaluatorFailure, EvaluatorOutput, EvaluatorSpec
 
 __all__ = (
     # common
@@ -31,11 +27,8 @@
     'EvaluatorContext',
     # evaluator
     'Evaluator',
-<<<<<<< HEAD
     'EvaluationReason',
     'EvaluatorFailure',
-=======
->>>>>>> d75fd42f
     'EvaluatorOutput',
     'EvaluatorSpec',
     'EvaluationReason',
